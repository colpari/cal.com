--- conflicted
+++ resolved
@@ -3,35 +3,15 @@
 import { useRouter } from "next/router";
 import { useState } from "react";
 
-<<<<<<< HEAD
 import { ErrorCode, getSession, isGoogleLoginEnabled } from "@lib/auth";
-=======
-import { ErrorCode, getSession } from "@lib/auth";
 import { useLocale } from "@lib/hooks/useLocale";
->>>>>>> 9e690299
 
 import AddToHomescreen from "@components/AddToHomescreen";
 import Loader from "@components/Loader";
 import { HeadSeo } from "@components/seo/head-seo";
 
-<<<<<<< HEAD
-const errorMessages: { [key: string]: string } = {
-  [ErrorCode.SecondFactorRequired]:
-    "Two-factor authentication enabled. Please enter the six-digit code from your authenticator app.",
-  [ErrorCode.IncorrectPassword]: "Password is incorrect. Please try again.",
-  [ErrorCode.UserNotFound]: "No account exists matching that email address.",
-  [ErrorCode.IncorrectTwoFactorCode]: "Two-factor code is incorrect. Please try again.",
-  [ErrorCode.InternalServerError]:
-    "Something went wrong. Please try again and contact us if the issue persists.",
-  // TODO: when another identity provider is added, rework this message.
-  [ErrorCode.ThirdPartyIdentityProviderEnabled]: "Your account was created using Google.",
-};
-
 export default function Login({ csrfToken, isGoogleLoginEnabled }) {
-=======
-export default function Login({ csrfToken }) {
   const { t } = useLocale();
->>>>>>> 9e690299
   const router = useRouter();
   const [email, setEmail] = useState("");
   const [password, setPassword] = useState("");
@@ -45,6 +25,8 @@
     [ErrorCode.UserNotFound]: t("no_account_exists"),
     [ErrorCode.IncorrectTwoFactorCode]: `${t("incorrect_2fa_code")} ${t("please_try_again")}`,
     [ErrorCode.InternalServerError]: `${t("something_went_wrong")} ${t("please_try_again_and_contact_us")}`,
+    // TODO: when another identity provider is added, rework this message.
+    [ErrorCode.ThirdPartyIdentityProviderEnabled]: t("google_account"),
   };
 
   const callbackUrl = typeof router.query?.callbackUrl === "string" ? router.query.callbackUrl : "/";
