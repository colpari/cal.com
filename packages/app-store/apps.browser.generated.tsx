--- conflicted
+++ resolved
@@ -4,11 +4,6 @@
 **/
 import dynamic from "next/dynamic";
 
-<<<<<<< HEAD
-export const InstallAppButtonMap = {};
-export const AppSettingsComponentsMap = {};
-export const EventTypeAddonMap = {};
-=======
 export const InstallAppButtonMap = {
   applecalendar: dynamic(() => import("./applecalendar/components/InstallAppButton")),
   around: dynamic(() => import("./around/components/InstallAppButton")),
@@ -56,5 +51,4 @@
   "event-type-app-card": dynamic(() =>
     import("./templates/event-type-app-card/components/EventTypeAppCardInterface")
   ),
-};
->>>>>>> 88a8da3e
+};