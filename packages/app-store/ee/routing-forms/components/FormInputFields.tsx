import { App_RoutingForms_Form } from "@prisma/client";
import { Dispatch, SetStateAction } from "react";

import { getQueryBuilderConfig } from "../lib/getQueryBuilderConfig";
import isRouterLinkedField from "../lib/isRouterLinkedField";
import { Response, SerializableForm } from "../types/types";

type Props = {
  form: SerializableForm<App_RoutingForms_Form>;
  response: Response;
  setResponse: Dispatch<SetStateAction<Response>>;
};

export default function FormInputFields(props: Props) {
  const { form, response, setResponse } = props;

  const queryBuilderConfig = getQueryBuilderConfig(form);

  return (
    <>
      {form.fields?.map((field) => {
        if (isRouterLinkedField(field)) {
<<<<<<< HEAD
          // @ts-expect-error FIXME: We have an issue with the types here @hariombalhara
=======
          // @ts-expect-error FIXME @hariombalhara
>>>>>>> 87c178e5
          field = field.routerField;
        }
        const widget = queryBuilderConfig.widgets[field.type];
        if (!("factory" in widget)) {
          return null;
        }
        const Component = widget.factory;

        const optionValues = field.selectText?.trim().split("\n");
        const options = optionValues?.map((value) => {
          const title = value;
          return {
            value,
            title,
          };
        });
        return (
          <div key={field.id} className="mb-4 block flex-col sm:flex ">
            <div className="min-w-48 mb-2 flex-grow">
              <label
                id="slug-label"
                htmlFor="slug"
                className="flex text-sm font-medium text-gray-700 dark:text-white">
                {field.label}
              </label>
            </div>
            <div className="flex rounded-sm">
              <Component
                value={response[field.id]?.value}
                // required property isn't accepted by query-builder types
                // eslint-disable-next-line @typescript-eslint/ban-ts-comment
                /* @ts-ignore */
                required={!!field.required}
                listValues={options}
                data-testid="form-field"
                setValue={(value) => {
                  setResponse((response) => {
                    response = response || {};
                    return {
                      ...response,
                      [field.id]: {
                        label: field.label,
                        value,
                      },
                    };
                  });
                }}
              />
            </div>
          </div>
        );
      })}
    </>
  );
}<|MERGE_RESOLUTION|>--- conflicted
+++ resolved
@@ -20,11 +20,7 @@
     <>
       {form.fields?.map((field) => {
         if (isRouterLinkedField(field)) {
-<<<<<<< HEAD
-          // @ts-expect-error FIXME: We have an issue with the types here @hariombalhara
-=======
           // @ts-expect-error FIXME @hariombalhara
->>>>>>> 87c178e5
           field = field.routerField;
         }
         const widget = queryBuilderConfig.widgets[field.type];
