--- conflicted
+++ resolved
@@ -24,22 +24,13 @@
 };
 
 const sizesPropsBySize = {
-<<<<<<< HEAD
-  xxs: "w-3.5 h-3.5", // 14px
-  xs: "w-4 h-4", // 16px
-  sm: "w-6 h-6", // 24px
-  md: "w-8 h-8", // 32px
-  mdLg: "w-10 h-10", //40px
-  lg: "w-16 h-16", // 64px
-  xl: "w-24 h-24", // 96px
-=======
+  xxs: "w-3.5 h-3.5 min-w-3.5 min-h-3.5", // 14px
   xs: "w-4 h-4 min-w-4 min-h-4", // 16px
   sm: "w-6 h-6 min-w-6 min-h-6", // 24px
   md: "w-8 h-8 min-w-8 min-h-8", // 32px
   mdLg: "w-10 h-10 min-w-10 min-h-10", //40px
   lg: "w-16 h-16 min-w-16 min-h-16", // 64px
   xl: "w-24 h-24 min-w-24 min-h-24", // 96px
->>>>>>> 6880f88d
 } as const;
 
 export function Avatar(props: AvatarProps) {
