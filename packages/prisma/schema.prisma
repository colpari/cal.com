// This is your Prisma schema file,
// learn more about it in the docs: https://pris.ly/d/prisma-schema

datasource db {
  provider = "postgresql"
  url      = env("DATABASE_URL")
}

generator client {
  provider        = "prisma-client-js"
  previewFeatures = ["filterJson"]
}

generator zod {
  provider      = "zod-prisma"
  output        = "./zod"
  imports       = "./zod-utils"
  relationModel = "default"
}

enum SchedulingType {
  ROUND_ROBIN  @map("roundRobin")
  COLLECTIVE   @map("collective")
}

enum PeriodType {
  UNLIMITED  @map("unlimited")
  ROLLING    @map("rolling")
  RANGE      @map("range")
}

model EventType {
  id                      Int                     @id @default(autoincrement())
  /// @zod.nonempty()
  title                   String
  /// @zod.custom(imports.eventTypeSlug)
  slug                    String
  description             String?
  position                Int                     @default(0)
  /// @zod.custom(imports.eventTypeLocations)
  locations               Json?
  length                  Int
  hidden                  Boolean                 @default(false)
  users                   User[]                  @relation("user_eventtype")
  userId                  Int?
  team                    Team?                   @relation(fields: [teamId], references: [id])
  teamId                  Int?
  hashedLink              HashedLink?
  bookings                Booking[]
  availability            Availability[]
  webhooks                Webhook[]
  destinationCalendar     DestinationCalendar?
  eventName               String?
  customInputs            EventTypeCustomInput[]
  timeZone                String?
  periodType              PeriodType              @default(UNLIMITED)
  periodStartDate         DateTime?
  periodEndDate           DateTime?
  periodDays              Int?
  periodCountCalendarDays Boolean?
<<<<<<< HEAD
  requiresConfirmation    Boolean                 @default(false)
  /// @zod.custom(imports.recurringEvent)
=======
  requiresConfirmation    Boolean                @default(false)
  /// @zod.custom(imports.recurringEventType)
>>>>>>> e487f295
  recurringEvent          Json?
  disableGuests           Boolean                 @default(false)
  hideCalendarNotes       Boolean                 @default(false)
  minimumBookingNotice    Int                     @default(120)
  beforeEventBuffer       Int                     @default(0)
  afterEventBuffer        Int                     @default(0)
  seatsPerTimeSlot        Int?
  schedulingType          SchedulingType?
  schedule                Schedule?
  price                   Int                     @default(0)
  currency                String                  @default("usd")
  slotInterval            Int?
  metadata                Json?
  successRedirectUrl      String?
  workflows               WorkflowsOnEventTypes[]

  @@unique([userId, slug])
  @@unique([teamId, slug])
}

model Credential {
  id     Int     @id @default(autoincrement())
  type   String
  key    Json
  user   User?   @relation(fields: [userId], references: [id], onDelete: Cascade)
  userId Int?
  app    App?    @relation(fields: [appId], references: [slug], onDelete: Cascade)
  // How to make it a required column?
  appId  String?
}

enum UserPlan {
  FREE
  TRIAL
  PRO
}

enum IdentityProvider {
  CAL
  GOOGLE
  SAML
}

model DestinationCalendar {
  id          Int        @id @default(autoincrement())
  integration String
  externalId  String
  user        User?      @relation(fields: [userId], references: [id])
  userId      Int?       @unique
  booking     Booking?   @relation(fields: [bookingId], references: [id])
  bookingId   Int?       @unique
  eventType   EventType? @relation(fields: [eventTypeId], references: [id])
  eventTypeId Int?       @unique
}

enum UserPermissionRole {
  USER
  ADMIN
}

model User {
  id                   Int                  @id @default(autoincrement())
  username             String?              @unique
  name                 String?
  /// @zod.email()
  email                String               @unique
  emailVerified        DateTime?
  password             String?
  bio                  String?
  avatar               String?
  timeZone             String               @default("Europe/London")
  weekStart            String               @default("Sunday")
  // DEPRECATED - TO BE REMOVED
  startTime            Int                  @default(0)
  endTime              Int                  @default(1440)
  // </DEPRECATED>
  bufferTime           Int                  @default(0)
  hideBranding         Boolean              @default(false)
  theme                String?
  createdDate          DateTime             @default(now()) @map(name: "created")
  trialEndsAt          DateTime?
  eventTypes           EventType[]          @relation("user_eventtype")
  credentials          Credential[]
  teams                Membership[]
  bookings             Booking[]
  schedules            Schedule[]
  defaultScheduleId    Int?
  selectedCalendars    SelectedCalendar[]
  completedOnboarding  Boolean              @default(false)
  locale               String?
  timeFormat           Int?                 @default(12)
  twoFactorSecret      String?
  twoFactorEnabled     Boolean              @default(false)
  identityProvider     IdentityProvider     @default(CAL)
  identityProviderId   String?
  availability         Availability[]
  invitedTo            Int?
  plan                 UserPlan             @default(TRIAL)
  webhooks             Webhook[]
  brandColor           String               @default("#292929")
  darkBrandColor       String               @default("#fafafa")
  // the location where the events will end up
  destinationCalendar  DestinationCalendar?
  away                 Boolean              @default(false)
  // participate in dynamic group booking or not
  allowDynamicBooking  Boolean?             @default(true)
  metadata             Json?
  verified             Boolean?             @default(false)
  role                 UserPermissionRole   @default(USER)
  disableImpersonation Boolean              @default(false)
  impersonatedUsers    Impersonations[]     @relation("impersonated_user")
  impersonatedBy       Impersonations[]     @relation("impersonated_by_user")
  apiKeys              ApiKey[]
  accounts             Account[]
  sessions             Session[]
  workflows            Workflow[]

  Feedback Feedback[]
  @@map(name: "users")
}

model Team {
  id           Int          @id @default(autoincrement())
  name         String?
  slug         String?      @unique
  logo         String?
  bio          String?
  hideBranding Boolean      @default(false)
  members      Membership[]
  eventTypes   EventType[]
}

enum MembershipRole {
  MEMBER
  ADMIN
  OWNER
}

model Membership {
  teamId   Int
  userId   Int
  accepted Boolean        @default(false)
  role     MembershipRole
  team     Team           @relation(fields: [teamId], references: [id])
  user     User           @relation(fields: [userId], references: [id], onDelete: Cascade)

  @@id([userId, teamId])
}

model VerificationToken {
  id         Int      @id @default(autoincrement())
  identifier String
  token      String   @unique
  expires    DateTime
  createdAt  DateTime @default(now())
  updatedAt  DateTime @updatedAt

  @@unique([identifier, token])
}

model BookingReference {
  id                 Int      @id @default(autoincrement())
  type               String
  uid                String
  meetingId          String?
  meetingPassword    String?
  meetingUrl         String?
  booking            Booking? @relation(fields: [bookingId], references: [id], onDelete: Cascade)
  bookingId          Int?
  externalCalendarId String?
  deleted            Boolean?
}

model Attendee {
  id        Int      @id @default(autoincrement())
  email     String
  name      String
  timeZone  String
  locale    String?  @default("en")
  booking   Booking? @relation(fields: [bookingId], references: [id])
  bookingId Int?
}

enum BookingStatus {
  CANCELLED  @map("cancelled")
  ACCEPTED   @map("accepted")
  REJECTED   @map("rejected")
  PENDING    @map("pending")
}

model DailyEventReference {
  id         Int      @id @default(autoincrement())
  dailyurl   String   @default("dailycallurl")
  dailytoken String   @default("dailytoken")
  booking    Booking? @relation(fields: [bookingId], references: [id])
  bookingId  Int?     @unique
}

model Booking {
  id                  Int                    @id @default(autoincrement())
  uid                 String                 @unique
  user                User?                  @relation(fields: [userId], references: [id])
  userId              Int?
  references          BookingReference[]
  eventType           EventType?             @relation(fields: [eventTypeId], references: [id])
  eventTypeId         Int?
  title               String
  description         String?
  customInputs        Json?
  startTime           DateTime
  endTime             DateTime
  attendees           Attendee[]
  location            String?
  dailyRef            DailyEventReference?
  createdAt           DateTime               @default(now())
  updatedAt           DateTime?
  status              BookingStatus          @default(ACCEPTED)
  paid                Boolean                @default(false)
  payment             Payment[]
  destinationCalendar DestinationCalendar?
  cancellationReason  String?
  rejectionReason     String?
  dynamicEventSlugRef String?
  dynamicGroupSlugRef String?
  rescheduled         Boolean?
  fromReschedule      String?
  recurringEventId    String?
  smsReminderNumber   String?
  attendeeReminders   UnscheduledReminders[]
}

model Schedule {
  id           Int            @id @default(autoincrement())
  user         User           @relation(fields: [userId], references: [id], onDelete: Cascade)
  userId       Int
  eventType    EventType?     @relation(fields: [eventTypeId], references: [id])
  eventTypeId  Int?           @unique
  name         String
  timeZone     String?
  availability Availability[]
}

model Availability {
  id          Int        @id @default(autoincrement())
  user        User?      @relation(fields: [userId], references: [id], onDelete: Cascade)
  userId      Int?
  eventType   EventType? @relation(fields: [eventTypeId], references: [id])
  eventTypeId Int?
  days        Int[]
  startTime   DateTime   @db.Time
  endTime     DateTime   @db.Time
  date        DateTime?  @db.Date
  Schedule    Schedule?  @relation(fields: [scheduleId], references: [id])
  scheduleId  Int?
}

model SelectedCalendar {
  user        User   @relation(fields: [userId], references: [id], onDelete: Cascade)
  userId      Int
  integration String
  externalId  String

  @@id([userId, integration, externalId])
}

enum EventTypeCustomInputType {
  TEXT      @map("text")
  TEXTLONG  @map("textLong")
  NUMBER    @map("number")
  BOOL      @map("bool")
}

model EventTypeCustomInput {
  id          Int                      @id @default(autoincrement())
  eventTypeId Int
  eventType   EventType                @relation(fields: [eventTypeId], references: [id])
  label       String
  type        EventTypeCustomInputType
  required    Boolean
  placeholder String                   @default("")
}

model ResetPasswordRequest {
  id        String   @id @default(cuid())
  createdAt DateTime @default(now())
  updatedAt DateTime @updatedAt
  email     String
  expires   DateTime
}

enum ReminderType {
  PENDING_BOOKING_CONFIRMATION
}

model ReminderMail {
  id             Int          @id @default(autoincrement())
  referenceId    Int
  reminderType   ReminderType
  elapsedMinutes Int
  createdAt      DateTime     @default(now())
}

enum PaymentType {
  STRIPE
}

model Payment {
  id         Int         @id @default(autoincrement())
  uid        String      @unique
  type       PaymentType
  bookingId  Int
  booking    Booking?    @relation(fields: [bookingId], references: [id], onDelete: Cascade)
  amount     Int
  fee        Int
  currency   String
  success    Boolean
  refunded   Boolean
  data       Json
  externalId String      @unique
}

enum WebhookTriggerEvents {
  BOOKING_CREATED
  BOOKING_RESCHEDULED
  BOOKING_CANCELLED
}

model Webhook {
  id              String                 @id @unique
  userId          Int?
  eventTypeId     Int?
  subscriberUrl   String
  payloadTemplate String?
  createdAt       DateTime               @default(now())
  active          Boolean                @default(true)
  eventTriggers   WebhookTriggerEvents[]
  user            User?                  @relation(fields: [userId], references: [id], onDelete: Cascade)
  eventType       EventType?             @relation(fields: [eventTypeId], references: [id], onDelete: Cascade)
  app             App?                   @relation(fields: [appId], references: [slug], onDelete: Cascade)
  appId           String?
}

model Impersonations {
  id                 Int      @id @default(autoincrement())
  createdAt          DateTime @default(now())
  impersonatedUser   User     @relation("impersonated_user", fields: [impersonatedUserId], references: [id], onDelete: Cascade)
  impersonatedBy     User     @relation("impersonated_by_user", fields: [impersonatedById], references: [id], onDelete: Cascade)
  impersonatedUserId Int
  impersonatedById   Int
}

model ApiKey {
  id         String    @id @unique @default(cuid())
  userId     Int
  note       String?
  createdAt  DateTime  @default(now())
  expiresAt  DateTime?
  lastUsedAt DateTime?
  hashedKey  String    @unique()
  user       User?     @relation(fields: [userId], references: [id], onDelete: Cascade)
  app        App?      @relation(fields: [appId], references: [slug], onDelete: Cascade)
  appId      String?
}

model HashedLink {
  id          Int       @id @default(autoincrement())
  link        String    @unique()
  eventType   EventType @relation(fields: [eventTypeId], references: [id], onDelete: Cascade)
  eventTypeId Int       @unique
}

model Account {
  id                String  @id @default(cuid())
  userId            Int
  type              String
  provider          String
  providerAccountId String
  refresh_token     String? @db.Text
  access_token      String? @db.Text
  expires_at        Int?
  token_type        String?
  scope             String?
  id_token          String? @db.Text
  session_state     String?

  user User? @relation(fields: [userId], references: [id], onDelete: Cascade)

  @@unique([provider, providerAccountId])
}

model Session {
  id           String   @id @default(cuid())
  sessionToken String   @unique
  userId       Int
  expires      DateTime
  user         User?    @relation(fields: [userId], references: [id], onDelete: Cascade)
}

enum AppCategories {
  calendar
  messaging
  other
  payment
  video
  web3
}

model App {
  // The slug for the app store public page inside `/apps/[slug]`
  slug        String          @id @unique
  // The directory name for `/packages/app-store/[dirName]`
  dirName     String          @unique
  // Needed API Keys
  keys        Json?
  // One or multiple categories to which this app belongs
  categories  AppCategories[]
  createdAt   DateTime        @default(now())
  updatedAt   DateTime        @updatedAt
  credentials Credential[]
  Webhook     Webhook[]
  ApiKey      ApiKey[]
}

model Feedback {
  id      Int      @id @default(autoincrement())
  date    DateTime
  userId  Int
  user    User     @relation(fields: [userId], references: [id], onDelete: Cascade)
  rating  String
  comment String?
}

enum WorkflowTriggerEvents {
  BEFORE_EVENT
  EVENT_CANCELLED
  NEW_EVENT
}

enum WorkflowActions {
  EMAIL_HOST
  EMAIL_ATTENDEE
  SMS_ATTENDEE
  SMS_NUMBER
}

model WorkflowStep {
  id         Int             @id @default(autoincrement())
  stepNumber Int
  action     WorkflowActions
  workflowId Int
  workflow   Workflow        @relation(fields: [workflowId], references: [id], onDelete: Cascade)
  sendTo     String?
}

model Workflow {
  id       Int                     @id @default(autoincrement())
  name     String
  userId   Int
  user     User                    @relation(fields: [userId], references: [id], onDelete: Cascade)
  activeOn WorkflowsOnEventTypes[]
  trigger  WorkflowTriggerEvents
  time     Int?
  timeUnit TimeUnit?
  steps    WorkflowStep[]
}

model WorkflowsOnEventTypes {
  id          Int       @id @default(autoincrement())
  workflow    Workflow  @relation(fields: [workflowId], references: [id], onDelete: Cascade)
  workflowId  Int
  eventType   EventType @relation(fields: [eventTypeId], references: [id], onDelete: Cascade)
  eventTypeId Int
}

enum TimeUnit {
  DAY     @map("day")
  HOUR    @map("hour")
  MINUTE  @map("minute")
}

model UnscheduledReminders {
  id            Int      @id @default(autoincrement())
  bookingUid    String
  booking       Booking? @relation(fields: [bookingUid], references: [uid], onDelete: Cascade)
  method        String
  sendTo        String
  scheduledDate DateTime
  scheduled     Boolean
}<|MERGE_RESOLUTION|>--- conflicted
+++ resolved
@@ -58,13 +58,8 @@
   periodEndDate           DateTime?
   periodDays              Int?
   periodCountCalendarDays Boolean?
-<<<<<<< HEAD
   requiresConfirmation    Boolean                 @default(false)
-  /// @zod.custom(imports.recurringEvent)
-=======
-  requiresConfirmation    Boolean                @default(false)
   /// @zod.custom(imports.recurringEventType)
->>>>>>> e487f295
   recurringEvent          Json?
   disableGuests           Boolean                 @default(false)
   hideCalendarNotes       Boolean                 @default(false)
