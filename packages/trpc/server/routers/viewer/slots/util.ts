--- conflicted
+++ resolved
@@ -273,7 +273,6 @@
   const getSlotsTime = 0;
   const checkForAvailabilityTime = 0;
   const getSlotsCount = 0;
-<<<<<<< HEAD
   const checkForAvailabilityCount = 0;
 
   const timeSlots = getSlots({
@@ -281,37 +280,12 @@
     eventLength: input.duration || eventType.length,
     workingHours,
     dateOverrides,
+    offsetStart: eventType.offsetStart,
     dateRanges: getAggregatedAvailability(userAvailability, eventType.schedulingType),
     minimumBookingNotice: eventType.minimumBookingNotice,
     frequency: eventType.slotInterval || input.duration || eventType.length,
     organizerTimeZone: eventType.timeZone || eventType?.schedule?.timeZone || userAvailability?.[0]?.timeZone,
   });
-=======
-  let checkForAvailabilityCount = 0;
-
-  const timeSlots: ReturnType<typeof getTimeSlots> = [];
-
-  for (
-    let currentCheckedTime = startTime;
-    currentCheckedTime.isBefore(endTime);
-    currentCheckedTime = currentCheckedTime.add(1, "day")
-  ) {
-    // get slots retrieves the available times for a given day
-    timeSlots.push(
-      ...getTimeSlots({
-        inviteeDate: currentCheckedTime,
-        eventLength: input.duration || eventType.length,
-        workingHours,
-        dateOverrides,
-        minimumBookingNotice: eventType.minimumBookingNotice,
-        offsetStart: eventType.offsetStart,
-        frequency: eventType.slotInterval || input.duration || eventType.length,
-        organizerTimeZone:
-          eventType.timeZone || eventType?.schedule?.timeZone || userAvailability?.[0]?.timeZone,
-      })
-    );
-  }
->>>>>>> bfa30aa5
 
   let availableTimeSlots: typeof timeSlots = [];
   // Load cached busy slots
