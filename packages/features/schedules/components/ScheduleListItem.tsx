import { Fragment } from "react";

import { availabilityAsString } from "@calcom/lib/availability";
import { useLocale } from "@calcom/lib/hooks/useLocale";
import type { RouterOutputs } from "@calcom/trpc/react";
import { trpc } from "@calcom/trpc/react";
import {
  Badge,
  Button,
  Dropdown,
  DropdownMenuContent,
  DropdownMenuItem,
  DropdownItem,
  DropdownMenuTrigger,
  ListItem,
} from "@calcom/ui";
import { FiGlobe, FiMoreHorizontal, FiTrash } from "@calcom/ui/components/icon";

export function ScheduleListItem({
  schedule,
  deleteFunction,
  displayOptions,
  updateDefault,
}: {
  schedule: RouterOutputs["viewer"]["availability"]["list"]["schedules"][number];
  deleteFunction: ({ scheduleId }: { scheduleId: number }) => void;
  displayOptions?: {
    timeZone?: string;
    hour12?: boolean;
  };
  updateDefault: ({ scheduleId, isDefault }: { scheduleId: number; isDefault: boolean }) => void;
}) {
  const { t, i18n } = useLocale();

  const { data, isLoading } = trpc.viewer.availability.schedule.get.useQuery({ scheduleId: schedule.id });

  return (
<<<<<<< HEAD
    <ListItem
      key={schedule.id}
      href={"/availability/" + schedule.id}
      heading={schedule.name}
      subHeading={
        <>
          <p className="mt-1 text-xs text-gray-500">
            {(schedule.timeZone || displayOptions?.timeZone) && (
              <p className="my-1 flex items-center first-letter:text-xs">
                <FiGlobe />
                &nbsp;{schedule.timeZone ?? displayOptions?.timeZone}
              </p>
            )}
            {schedule.availability
              .filter((availability) => !!availability.days.length)
              .map((availability) => (
                <Fragment key={availability.id}>
                  {availabilityAsString(availability, {
                    locale: i18n.language,
                    hour12: displayOptions?.hour12,
                  })}
                  <br />
                </Fragment>
              ))}
          </p>
        </>
      }
      badgePosition="heading"
      badges={
        <>
          {schedule.isDefault && (
            <Badge variant="success" className="text-xs">
              {t("default")}
            </Badge>
          )}
        </>
      }
      actions={
=======
    <li key={schedule.id}>
      <div className="flex items-center justify-between py-5 hover:bg-neutral-50 ltr:pl-4 rtl:pr-4 sm:ltr:pl-0 sm:rtl:pr-0">
        <div className="group flex w-full items-center justify-between hover:bg-neutral-50 sm:px-6">
          <Link
            href={"/availability/" + schedule.id}
            className="flex-grow truncate text-sm"
            title={schedule.name}>
            <div className="space-x-2 rtl:space-x-reverse">
              <span className="truncate font-medium text-gray-900">{schedule.name}</span>
              {schedule.isDefault && (
                <Badge variant="success" className="text-xs">
                  {t("default")}
                </Badge>
              )}
            </div>
            <p className="mt-1 text-gray-500">
              {schedule.availability
                .filter((availability) => !!availability.days.length)
                .map((availability) => (
                  <Fragment key={availability.id}>
                    {availabilityAsString(availability, {
                      locale: i18n.language,
                      hour12: displayOptions?.hour12,
                    })}
                    <br />
                  </Fragment>
                ))}
              {(schedule.timeZone || displayOptions?.timeZone) && (
                <p className="my-1 flex items-center first-letter:text-xs">
                  <FiGlobe />
                  &nbsp;{schedule.timeZone ?? displayOptions?.timeZone}
                </p>
              )}
            </p>
          </Link>
        </div>
>>>>>>> e5e8c33c
        <Dropdown>
          <DropdownMenuTrigger asChild>
            <Button type="button" variant="icon" color="secondary" StartIcon={FiMoreHorizontal} />
          </DropdownMenuTrigger>
          {!isLoading && data && (
            <DropdownMenuContent>
              <DropdownMenuItem className="min-w-40 focus:ring-gray-100">
                {!schedule.isDefault && (
                  <DropdownItem
                    type="button"
                    onClick={() => {
                      updateDefault({
                        scheduleId: schedule.id,
                        isDefault: true,
                      });
                    }}>
                    {t("set_as_default")}
                  </DropdownItem>
                )}
              </DropdownMenuItem>
              <DropdownMenuItem className="min-w-40 focus:ring-gray-100">
                <DropdownItem
                  type="button"
                  color="destructive"
                  StartIcon={FiTrash}
                  onClick={() => {
                    deleteFunction({
                      scheduleId: schedule.id,
                    });
                  }}>
                  {t("delete")}
                </DropdownItem>
              </DropdownMenuItem>
            </DropdownMenuContent>
          )}
        </Dropdown>
      }
    />
  );
}<|MERGE_RESOLUTION|>--- conflicted
+++ resolved
@@ -35,14 +35,13 @@
   const { data, isLoading } = trpc.viewer.availability.schedule.get.useQuery({ scheduleId: schedule.id });
 
   return (
-<<<<<<< HEAD
     <ListItem
       key={schedule.id}
       href={"/availability/" + schedule.id}
       heading={schedule.name}
       subHeading={
         <>
-          <p className="mt-1 text-xs text-gray-500">
+          <div className="mt-1 text-xs text-gray-500">
             {(schedule.timeZone || displayOptions?.timeZone) && (
               <p className="my-1 flex items-center first-letter:text-xs">
                 <FiGlobe />
@@ -52,15 +51,21 @@
             {schedule.availability
               .filter((availability) => !!availability.days.length)
               .map((availability) => (
-                <Fragment key={availability.id}>
+                <p key={availability.id}>
                   {availabilityAsString(availability, {
                     locale: i18n.language,
                     hour12: displayOptions?.hour12,
                   })}
                   <br />
-                </Fragment>
+                </p>
               ))}
-          </p>
+            {(schedule.timeZone || displayOptions?.timeZone) && (
+              <p className="my-1 flex items-center first-letter:text-xs">
+                <FiGlobe />
+                &nbsp;{schedule.timeZone ?? displayOptions?.timeZone}
+              </p>
+            )}
+          </div>
         </>
       }
       badgePosition="heading"
@@ -74,44 +79,6 @@
         </>
       }
       actions={
-=======
-    <li key={schedule.id}>
-      <div className="flex items-center justify-between py-5 hover:bg-neutral-50 ltr:pl-4 rtl:pr-4 sm:ltr:pl-0 sm:rtl:pr-0">
-        <div className="group flex w-full items-center justify-between hover:bg-neutral-50 sm:px-6">
-          <Link
-            href={"/availability/" + schedule.id}
-            className="flex-grow truncate text-sm"
-            title={schedule.name}>
-            <div className="space-x-2 rtl:space-x-reverse">
-              <span className="truncate font-medium text-gray-900">{schedule.name}</span>
-              {schedule.isDefault && (
-                <Badge variant="success" className="text-xs">
-                  {t("default")}
-                </Badge>
-              )}
-            </div>
-            <p className="mt-1 text-gray-500">
-              {schedule.availability
-                .filter((availability) => !!availability.days.length)
-                .map((availability) => (
-                  <Fragment key={availability.id}>
-                    {availabilityAsString(availability, {
-                      locale: i18n.language,
-                      hour12: displayOptions?.hour12,
-                    })}
-                    <br />
-                  </Fragment>
-                ))}
-              {(schedule.timeZone || displayOptions?.timeZone) && (
-                <p className="my-1 flex items-center first-letter:text-xs">
-                  <FiGlobe />
-                  &nbsp;{schedule.timeZone ?? displayOptions?.timeZone}
-                </p>
-              )}
-            </p>
-          </Link>
-        </div>
->>>>>>> e5e8c33c
         <Dropdown>
           <DropdownMenuTrigger asChild>
             <Button type="button" variant="icon" color="secondary" StartIcon={FiMoreHorizontal} />
