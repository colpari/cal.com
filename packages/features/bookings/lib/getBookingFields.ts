import type { EventTypeCustomInput, EventType, Prisma, Workflow } from "@prisma/client";
import { z } from "zod";

import slugify from "@calcom/lib/slugify";
import {
  BookingFieldType,
  customInputSchema,
  eventTypeBookingFields,
  EventTypeMetaDataSchema,
} from "@calcom/prisma/zod-utils";

export const SMS_REMINDER_NUMBER_FIELD = "smsReminderNumber";

/**
 * PHONE -> Phone
 */
function upperCaseToCamelCase(upperCaseString: string) {
  return upperCaseString[0].toUpperCase() + upperCaseString.slice(1).toLowerCase();
}

export const getSmsReminderNumberField = () =>
  ({
    name: SMS_REMINDER_NUMBER_FIELD,
    type: "phone",
    defaultLabel: "number_sms_notifications",
    defaultPlaceholder: "enter_phone_number",
    editable: "system",
  } as const);

export const getSmsReminderNumberSource = ({
  workflowId,
  isSmsReminderNumberRequired,
}: {
  workflowId: Workflow["id"];
  isSmsReminderNumberRequired: boolean;
}) => ({
  id: "" + workflowId,
  type: "workflow",
  label: "Workflow",
  fieldRequired: isSmsReminderNumberRequired,
  editUrl: `/workflows/${workflowId}`,
});

type Fields = z.infer<typeof eventTypeBookingFields>;

const EventTypeCustomInputType = {
  TEXT: "TEXT",
  TEXTLONG: "TEXTLONG",
  NUMBER: "NUMBER",
  BOOL: "BOOL",
  RADIO: "RADIO",
  PHONE: "PHONE",
} as const;

export const SystemField = z.enum([
  "name",
  "email",
  "location",
  "notes",
  "guests",
  "rescheduleReason",
  "smsReminderNumber",
]);

/**
 * This fn is the key to ensure on the fly mapping of customInputs to bookingFields and ensuring that all the systems fields are present and correctly ordered in bookingFields
 */
export const getBookingFieldsWithSystemFields = ({
  bookingFields,
  disableGuests,
  customInputs,
  metadata,
  workflows,
}: {
  bookingFields: Fields | EventType["bookingFields"];
  disableGuests: boolean;
  customInputs: EventTypeCustomInput[] | z.infer<typeof customInputSchema>[];
  metadata: EventType["metadata"] | z.infer<typeof EventTypeMetaDataSchema>;
  workflows: Prisma.EventTypeGetPayload<{
    select: {
      workflows: {
        select: {
          workflow: {
            select: {
              id: true;
              steps: true;
            };
          };
        };
      };
    };
  }>["workflows"];
}) => {
  const parsedMetaData = EventTypeMetaDataSchema.parse(metadata || {});
  const parsedBookingFields = eventTypeBookingFields.parse(bookingFields || []);
  const parsedCustomInputs = customInputSchema.array().parse(customInputs || []);
  workflows = workflows || [];
  return ensureBookingInputsHaveSystemFields({
    bookingFields: parsedBookingFields,
    disableGuests,
    additionalNotesRequired: parsedMetaData?.additionalNotesRequired || false,
    customInputs: parsedCustomInputs,
    workflows,
  });
};

export const ensureBookingInputsHaveSystemFields = ({
  bookingFields,
  disableGuests,
  additionalNotesRequired,
  customInputs,
  workflows,
}: {
  bookingFields: Fields;
  disableGuests: boolean;
  additionalNotesRequired: boolean;
  customInputs: z.infer<typeof customInputSchema>[];
  workflows: Prisma.EventTypeGetPayload<{
    select: {
      workflows: {
        select: {
          workflow: {
            select: {
              id: true;
              steps: true;
            };
          };
        };
      };
    };
  }>["workflows"];
}) => {
  // If bookingFields is set already, the migration is done.
  const handleMigration = !bookingFields.length;
  const CustomInputTypeToFieldType = {
    [EventTypeCustomInputType.TEXT]: BookingFieldType.text,
    [EventTypeCustomInputType.TEXTLONG]: BookingFieldType.textarea,
    [EventTypeCustomInputType.NUMBER]: BookingFieldType.number,
    [EventTypeCustomInputType.BOOL]: BookingFieldType.boolean,
    [EventTypeCustomInputType.RADIO]: BookingFieldType.radio,
    [EventTypeCustomInputType.PHONE]: BookingFieldType.phone,
  };

  const smsNumberSources = [] as NonNullable<(typeof bookingFields)[number]["sources"]>;
  workflows.forEach((workflow) => {
    workflow.workflow.steps.forEach((step) => {
      if (step.action === "SMS_ATTENDEE") {
        const workflowId = workflow.workflow.id;
        smsNumberSources.push(
          getSmsReminderNumberSource({
            workflowId,
            isSmsReminderNumberRequired: !!step.numberRequired,
          })
        );
      }
    });
  });

  // These fields should be added before other user fields
  const systemBeforeFields: typeof bookingFields = [
    {
      type: "name",
      name: "name",
<<<<<<< HEAD
      // Variant supported
      subFields: {
        firstAndLastName: [
          {
            // Do we really need to configure the name here?
            name: "firstName",
            type: "text",
            defaultLabel: "first_name",
            label: "First Name",
            required: true,
          },
          {
            name: "lastName",
            type: "text",
            defaultLabel: "last_name",
            label: "Last Name",
            required: false,
          },
        ],
        fullName: [
          {
            name: "name",
            type: "text",
            defaultLabel: "your_name",
            defaultPlaceholder: "example_name",
            label: "Your Name",
          },
        ],
      },
      defaultLabel: "Name",
=======
      editable: "system",
>>>>>>> 9d396343
      required: true,
      sources: [
        {
          label: "Default",
          id: "default",
          type: "default",
        },
      ],
    },
    {
      defaultLabel: "email_address",
      type: "email",
      name: "email",
      required: true,
      editable: "system",
      sources: [
        {
          label: "Default",
          id: "default",
          type: "default",
        },
      ],
    },
    {
      defaultLabel: "location",
      type: "radioInput",
      name: "location",
      editable: "system",
      hideWhenJustOneOption: true,
      required: false,
      getOptionsAt: "locations",
      optionsInputs: {
        attendeeInPerson: {
          type: "address",
          required: true,
          placeholder: "",
        },
        phone: {
          type: "phone",
          required: true,
          placeholder: "",
        },
      },
      sources: [
        {
          label: "Default",
          id: "default",
          type: "default",
        },
      ],
    },
  ];

  // These fields should be added after other user fields
  const systemAfterFields: typeof bookingFields = [
    {
      defaultLabel: "additional_notes",
      type: "textarea",
      name: "notes",
      editable: "system-but-optional",
      required: additionalNotesRequired,
      defaultPlaceholder: "share_additional_notes",
      sources: [
        {
          label: "Default",
          id: "default",
          type: "default",
        },
      ],
    },
    {
      defaultLabel: "additional_guests",
      type: "multiemail",
      editable: "system-but-optional",
      name: "guests",
      required: false,
      hidden: disableGuests,
      sources: [
        {
          label: "Default",
          id: "default",
          type: "default",
        },
      ],
    },
    {
      defaultLabel: "reschedule_reason",
      type: "textarea",
      editable: "system-but-optional",
      name: "rescheduleReason",
      defaultPlaceholder: "reschedule_placeholder",
      required: false,
      views: [
        {
          id: "reschedule",
          label: "Reschedule View",
        },
      ],
      sources: [
        {
          label: "Default",
          id: "default",
          type: "default",
        },
      ],
    },
  ];

  const missingSystemBeforeFields = [];
  for (const field of systemBeforeFields) {
    const existingBookingFieldIndex = bookingFields.findIndex((f) => f.name === field.name);
    // Only do a push, we must not update existing system fields as user could have modified any property in it,
    if (existingBookingFieldIndex === -1) {
      missingSystemBeforeFields.push(field);
    } else {
      // Adding the fields from Code first and then fields from DB. Allows, the code to push new properties to the field
      bookingFields[existingBookingFieldIndex] = {
        ...field,
        ...bookingFields[existingBookingFieldIndex],
      };
    }
  }

  bookingFields = missingSystemBeforeFields.concat(bookingFields);

  // Backward Compatibility for SMS Reminder Number
  // Note: We still need workflows in `getBookingFields` due to Backward Compatibility. If we do a one time entry for all event-types, we can remove workflows from `getBookingFields`
  // Also, note that even if Workflows don't explicity add smsReminderNumber field to bookingFields, it would be added as a side effect of this backward compatibility logic
  if (smsNumberSources.length && !bookingFields.find((f) => f.name !== SMS_REMINDER_NUMBER_FIELD)) {
    const indexForLocation = bookingFields.findIndex((f) => f.name === "location");
    // Add the SMS Reminder Number field after `location` field always
    bookingFields.splice(indexForLocation + 1, 0, {
      ...getSmsReminderNumberField(),
      sources: smsNumberSources,
    });
  }

  // Backward Compatibility: If we are migrating from old system, we need to map `customInputs` to `bookingFields`
  if (handleMigration) {
    customInputs.forEach((input, index) => {
      const label = input.label || `${upperCaseToCamelCase(input.type)}`;
      bookingFields.push({
        label: label,
        editable: "user",
        // Custom Input's slugified label was being used as query param for prefilling. So, make that the name of the field
        // Also Custom Input's label could have been empty string as well. But it's not possible to have empty name. So generate a name automatically.
        name: slugify(input.label || `${input.type}-${index + 1}`),
        placeholder: input.placeholder,
        type: CustomInputTypeToFieldType[input.type],
        required: input.required,
        options: input.options
          ? input.options.map((o) => {
              return {
                ...o,
                // Send the label as the value without any trimming or lowercase as this is what customInput are doing. It maintains backward compatibility
                value: o.label,
              };
            })
          : [],
      });
    });
  }

  const missingSystemAfterFields = [];
  for (const field of systemAfterFields) {
    const existingBookingFieldIndex = bookingFields.findIndex((f) => f.name === field.name);
    // Only do a push, we must not update existing system fields as user could have modified any property in it,
    if (existingBookingFieldIndex === -1) {
      missingSystemAfterFields.push(field);
    } else {
      bookingFields[existingBookingFieldIndex] = {
        // Adding the fields from Code first and then fields from DB. Allows, the code to push new properties to the field
        ...field,
        ...bookingFields[existingBookingFieldIndex],
      };
    }
  }

  bookingFields = bookingFields.concat(missingSystemAfterFields);

  return eventTypeBookingFields.brand<"HAS_SYSTEM_FIELDS">().parse(bookingFields);
};<|MERGE_RESOLUTION|>--- conflicted
+++ resolved
@@ -161,7 +161,8 @@
     {
       type: "name",
       name: "name",
-<<<<<<< HEAD
+      editable: "system",
+      required: true,
       // Variant supported
       subFields: {
         firstAndLastName: [
@@ -191,11 +192,6 @@
           },
         ],
       },
-      defaultLabel: "Name",
-=======
-      editable: "system",
->>>>>>> 9d396343
-      required: true,
       sources: [
         {
           label: "Default",
