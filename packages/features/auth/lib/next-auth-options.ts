--- conflicted
+++ resolved
@@ -443,11 +443,7 @@
           role: existingUser.role,
           impersonatedByUID: token.impersonatedByUID as number,
           belongsToActiveTeam: token?.belongsToActiveTeam as boolean,
-<<<<<<< HEAD
-          organizationId: existingUser.organizationId,
-=======
           organizationId: token?.organizationId,
->>>>>>> 98944d48
         };
       }
 
@@ -466,11 +462,7 @@
           role: token.role as UserPermissionRole,
           impersonatedByUID: token.impersonatedByUID as number,
           belongsToActiveTeam: token?.belongsToActiveTeam as boolean,
-<<<<<<< HEAD
-          organizationId: token.organizationId as number,
-=======
           organizationId: token?.organizationId,
->>>>>>> 98944d48
         },
       };
       return calendsoSession;
