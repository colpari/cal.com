--- conflicted
+++ resolved
@@ -287,7 +287,17 @@
   });
 };
 
-<<<<<<< HEAD
+export const sendBrokenIntegrationEmail = async (evt: CalendarEvent, type: "video" | "calendar") => {
+  await new Promise((resolve, reject) => {
+    try {
+      const brokenIntegrationEmail = new BrokenIntegrationEmail(evt, type);
+      resolve(brokenIntegrationEmail.sendEmail());
+    } catch (e) {
+      reject(console.error("FeedbackEmail.sendEmail failed", e));
+    }
+  });
+};
+
 export const sendWorkflowReminderEmail = async (evt: BookingInfo, sendTo: string, emailSubject: string, emailBody: string) => {
   await new Promise((resolve, reject) => {
     try {
@@ -297,16 +307,4 @@
       reject(console.error("WorkflowReminderEmail.sendEmail failed", e));
     }
   });
-}
-=======
-export const sendBrokenIntegrationEmail = async (evt: CalendarEvent, type: "video" | "calendar") => {
-  await new Promise((resolve, reject) => {
-    try {
-      const brokenIntegrationEmail = new BrokenIntegrationEmail(evt, type);
-      resolve(brokenIntegrationEmail.sendEmail());
-    } catch (e) {
-      reject(console.error("FeedbackEmail.sendEmail failed", e));
-    }
-  });
-};
->>>>>>> af6f33c7
+}