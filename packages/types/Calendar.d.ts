import type { DestinationCalendar, SelectedCalendar } from "@prisma/client";
import type { Dayjs } from "dayjs";
import type { calendar_v3 } from "googleapis";
import type { Time } from "ical.js";
import type { TFunction } from "next-i18next";

import type { Event } from "./Event";
import type { Ensure } from "./utils";

export type Person = {
  name: string;
  email: string;
  timeZone: string;
  language: { translate: TFunction; locale: string };
  username?: string;
};

export type EventBusyDate = Record<"start" | "end", Date | string>;

export type CalendarServiceType = typeof Calendar;

export type NewCalendarEventType = {
  uid: string;
  id: string;
  type: string;
  password: string;
  url: string;
  additionalInfo: Record<string, any>;
};

export type CalendarEventType = {
  uid: string;
  etag: string;
  /** This is the actual caldav event url, not the location url. */
  url: string;
  summary: string;
  description: string;
  location: string;
  sequence: number;
  startDate: Date | Dayjs;
  endDate: Date | Dayjs;
  duration: {
    weeks: number;
    days: number;
    hours: number;
    minutes: number;
    seconds: number;
    isNegative: boolean;
  };
  organizer: string;
  attendees: any[][];
  recurrenceId: Time;
  timezone: any;
};

export type BatchResponse = {
  responses: SubResponse[];
};

export type SubResponse = {
  body: { value: { start: { dateTime: string }; end: { dateTime: string } }[] };
};

export interface ConferenceData {
  createRequest?: calendar_v3.Schema$CreateConferenceRequest;
}

export interface AdditionInformation {
  conferenceData?: ConferenceData;
  entryPoints?: EntryPoint[];
  hangoutLink?: string;
}

// If modifying this interface, probably should update builders/calendarEvent files
export interface CalendarEvent {
  type: string;
  title: string;
  startTime: string;
  endTime: string;
<<<<<<< HEAD
  organizer: Person;
  attendees: Person[];
=======
  additionalNotes?: string | null;
>>>>>>> df4a4112
  description?: string | null;
  team?: {
    name: string;
    members: string[];
  };
  location?: string | null;
  conferenceData?: ConferenceData;
  additionInformation?: AdditionInformation;
  uid?: string | null;
  videoCallData?: VideoCallData;
  paymentInfo?: PaymentInfo | null;
  destinationCalendar?: DestinationCalendar | null;
  cancellationReason?: string | null;
  rejectionReason?: string | null;
  hideCalendarNotes?: boolean;
}

export interface EntryPoint {
  entryPointType?: string;
  uri?: string;
  label?: string;
  pin?: string;
  accessCode?: string;
  meetingCode?: string;
  passcode?: string;
  password?: string;
}

export interface AdditionInformation {
  conferenceData?: ConferenceData;
  entryPoints?: EntryPoint[];
  hangoutLink?: string;
}

export interface IntegrationCalendar extends Ensure<Partial<SelectedCalendar>, "externalId"> {
  primary?: boolean;
  name?: string;
}

export interface Calendar {
  createEvent(event: CalendarEvent): Promise<NewCalendarEventType>;

  updateEvent(uid: string, event: CalendarEvent): Promise<Event | Event[]>;

  deleteEvent(uid: string, event: CalendarEvent): Promise<unknown>;

  getAvailability(
    dateFrom: string,
    dateTo: string,
    selectedCalendars: IntegrationCalendar[]
  ): Promise<EventBusyDate[]>;

  listCalendars(event?: CalendarEvent): Promise<IntegrationCalendar[]>;
}<|MERGE_RESOLUTION|>--- conflicted
+++ resolved
@@ -77,12 +77,9 @@
   title: string;
   startTime: string;
   endTime: string;
-<<<<<<< HEAD
-  organizer: Person;
-  attendees: Person[];
-=======
   additionalNotes?: string | null;
->>>>>>> df4a4112
+  organizer: Person; //@TODO: check if needed for builder
+  attendees: Person[]; //@TODO: check if needed for builder
   description?: string | null;
   team?: {
     name: string;
