--- conflicted
+++ resolved
@@ -4,12 +4,7 @@
 import { Trans } from "next-i18next";
 import Link from "next/link";
 import { useEffect } from "react";
-<<<<<<< HEAD
-import { Controller, useForm, useFormContext, useWatch } from "react-hook-form";
-import { components } from "react-select";
-=======
-import { Controller, useForm, useWatch } from "react-hook-form";
->>>>>>> 7710b1b7
+import { Controller, useForm, useWatch, useFormContext } from "react-hook-form";
 import { z } from "zod";
 
 import {
@@ -53,7 +48,7 @@
   defaultValue?: string;
 }): JSX.Element | null => {
   const { eventLocationType, locationFormMethods, ...remainingProps } = props;
-  const { control } = useFormContext<ReturnType<typeof useForm>>();
+  const { control } = useFormContext() as typeof locationFormMethods;
   if (eventLocationType?.organizerInputType === "text") {
     return (
       <input {...locationFormMethods.register(eventLocationType.variable)} type="text" {...remainingProps} />
