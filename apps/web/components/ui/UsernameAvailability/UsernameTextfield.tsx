--- conflicted
+++ resolved
@@ -32,11 +32,7 @@
     usernameRef,
     onSuccessMutation,
     onErrorMutation,
-<<<<<<< HEAD
-    user,
-=======
     ...rest
->>>>>>> 98944d48
   } = props;
   const [usernameIsAvailable, setUsernameIsAvailable] = useState(false);
   const [markAsError, setMarkAsError] = useState(false);
@@ -128,10 +124,6 @@
             ref={usernameRef}
             name="username"
             value={inputUsernameValue}
-<<<<<<< HEAD
-            addOnLeading={<>{usernamePrefix}/</>}
-=======
->>>>>>> 98944d48
             autoComplete="none"
             autoCapitalize="none"
             autoCorrect="none"
