import Link from "next/link";
import type { EventTypeSetupProps, FormValues } from "pages/event-types/[type]";
import { useEffect, useState } from "react";
import { Controller, useFormContext } from "react-hook-form";
import short from "short-uuid";
import { v5 as uuidv5 } from "uuid";

import type { EventNameObjectType } from "@calcom/core/event";
import { getEventName } from "@calcom/core/event";
import DestinationCalendarSelector from "@calcom/features/calendars/DestinationCalendarSelector";
import { FormBuilder } from "@calcom/features/form-builder/FormBuilder";
import { APP_NAME, CAL_URL, IS_SELF_HOSTED } from "@calcom/lib/constants";
import { useLocale } from "@calcom/lib/hooks/useLocale";
import { trpc } from "@calcom/trpc/react";
import {
  Badge,
  Button,
  Checkbox,
  Dialog,
  DialogClose,
  DialogContent,
  DialogFooter,
  Label,
  SettingsToggle,
  showToast,
  TextField,
  Tooltip,
} from "@calcom/ui";
import { FiEdit, FiCopy } from "@calcom/ui/components/icon";

import RequiresConfirmationController from "./RequiresConfirmationController";

const generateHashedLink = (id: number) => {
  const translator = short();
  const seed = `${id}:${new Date().getTime()}`;
  const uid = translator.fromUUID(uuidv5(seed, uuidv5.URL));
  return uid;
};

export const EventAdvancedTab = ({ eventType, team }: Pick<EventTypeSetupProps, "eventType" | "team">) => {
  const connectedCalendarsQuery = trpc.viewer.connectedCalendars.useQuery();
  const formMethods = useFormContext<FormValues>();
  const { t } = useLocale();

  const [showEventNameTip, setShowEventNameTip] = useState(false);
  const [hashedLinkVisible, setHashedLinkVisible] = useState(!!eventType.hashedLink);
  const [redirectUrlVisible, setRedirectUrlVisible] = useState(!!eventType.successRedirectUrl);
  const [hashedUrl, setHashedUrl] = useState(eventType.hashedLink?.link);
  const eventNameObject: EventNameObjectType = {
    attendeeName: t("scheduler"),
    eventType: eventType.title,
    eventName: eventType.eventName,
    host: eventType.users[0]?.name || "Nameless",
    t,
  };
  const [previewText, setPreviewText] = useState(getEventName(eventNameObject));
  const [requiresConfirmation, setRequiresConfirmation] = useState(eventType.requiresConfirmation);
  const placeholderHashedLink = `${CAL_URL}/d/${hashedUrl}/${eventType.slug}`;
  const seatsEnabled = formMethods.watch("seatsPerTimeSlotEnabled");

<<<<<<< HEAD
=======
  const removeCustom = (index: number) => {
    formMethods.getValues("customInputs").splice(index, 1);
    customInputs.splice(index, 1);
    setCustomInputs([...customInputs]);
  };

  const replaceEventNamePlaceholder = (eventNameObject: EventNameObjectType, previewEventName: string) =>
    previewEventName
      .replace("{Event type title}", eventNameObject.eventType)
      .replace("{Scheduler}", eventNameObject.attendeeName)
      .replace("{Organiser}", eventNameObject.host);

>>>>>>> 6440d3da
  const changePreviewText = (eventNameObject: EventNameObjectType, previewEventName: string) => {
    setPreviewText(replaceEventNamePlaceholder(eventNameObject, previewEventName));
  };

  useEffect(() => {
    !hashedUrl && setHashedUrl(generateHashedLink(eventType.users[0]?.id ?? team?.id));
  }, [eventType.users, hashedUrl, team?.id]);

<<<<<<< HEAD
  const toggleGuests = (enabled: boolean) => {
    const bookingFields = formMethods.getValues("bookingFields");
    formMethods.setValue(
      "bookingFields",
      bookingFields.map((field) => {
        if (field.name === "guests") {
          return {
            ...field,
            hidden: !enabled,
          };
        }
        return field;
      })
    );
  };
=======
  useEffect(() => {
    if (eventType.customInputs) {
      setCustomInputs(eventType.customInputs.sort((a, b) => a.id - b.id));
    }
  }, [eventType.customInputs]);

  const eventNamePlaceholder = replaceEventNamePlaceholder(eventNameObject, t("meeting_with_user"));

>>>>>>> 6440d3da
  return (
    <div className="flex flex-col space-y-8">
      {/**
       * Only display calendar selector if user has connected calendars AND if it's not
       * a team event. Since we don't have logic to handle each attendee calendar (for now).
       * This will fallback to each user selected destination calendar.
       */}
      {!!connectedCalendarsQuery.data?.connectedCalendars.length && !team && (
        <div className="flex flex-col">
          <div className="flex justify-between">
            <Label>{t("add_to_calendar")}</Label>
            <Link
              href="/apps/categories/calendar"
              target="_blank"
              className="text-sm text-gray-600 hover:text-gray-900">
              {t("add_another_calendar")}
            </Link>
          </div>
          <div className="-mt-1 w-full">
            <Controller
              control={formMethods.control}
              name="destinationCalendar"
              defaultValue={eventType.destinationCalendar || undefined}
              render={({ field: { onChange, value } }) => (
                <DestinationCalendarSelector
                  destinationCalendar={eventType.destinationCalendar}
                  value={value ? value.externalId : undefined}
                  onChange={onChange}
                  hidePlaceholder
                />
              )}
            />
          </div>
          <p className="text-sm text-gray-600">{t("select_which_cal")}</p>
        </div>
      )}
      <div className="w-full">
        <TextField
          label={t("event_name_in_calendar")}
          type="text"
          placeholder={eventNamePlaceholder}
          defaultValue={eventType.eventName || ""}
          {...formMethods.register("eventName", {
            onChange: (e) => {
              if (!e.target.value || !formMethods.getValues("eventName")) {
                return setPreviewText(getEventName(eventNameObject));
              }
              changePreviewText(eventNameObject, e.target.value);
            },
          })}
          addOnSuffix={
            <Button
              type="button"
              StartIcon={FiEdit}
              variant="icon"
              color="minimal"
              className="hover:stroke-3 min-w-fit px-0 hover:bg-transparent hover:text-black"
              onClick={() => setShowEventNameTip((old) => !old)}
            />
          }
        />
      </div>
      <hr />
      <FormBuilder
        title={t("booking_questions_title")}
        description={t("booking_questions_description")}
        addFieldLabel={t("add_a_booking_question")}
        formProp="bookingFields"
      />
      <hr />
      <RequiresConfirmationController
        seatsEnabled={seatsEnabled}
        metadata={eventType.metadata}
        requiresConfirmation={requiresConfirmation}
        onRequiresConfirmation={setRequiresConfirmation}
      />
      <hr />
      <Controller
        name="hideCalendarNotes"
        control={formMethods.control}
        defaultValue={eventType.hideCalendarNotes}
        render={({ field: { value, onChange } }) => (
          <SettingsToggle
            title={t("disable_notes")}
            description={t("disable_notes_description")}
            checked={value}
            onCheckedChange={(e) => onChange(e)}
          />
        )}
      />
      <hr />
      <Controller
        name="successRedirectUrl"
        control={formMethods.control}
        render={({ field: { value, onChange } }) => (
          <>
            <SettingsToggle
              title={t("redirect_success_booking")}
              description={t("redirect_url_description")}
              checked={redirectUrlVisible}
              onCheckedChange={(e) => {
                setRedirectUrlVisible(e);
                onChange(e ? value : "");
              }}>
              {/* Textfield has some margin by default we remove that so we can keep consitant aligment */}
              <div className="lg:-ml-2">
                <TextField
                  label={t("redirect_success_booking")}
                  labelSrOnly
                  placeholder={t("external_redirect_url")}
                  required={redirectUrlVisible}
                  type="text"
                  defaultValue={eventType.successRedirectUrl || ""}
                  {...formMethods.register("successRedirectUrl")}
                />
                <div className="mt-2 flex">
                  <Checkbox
                    description={t("disable_success_page")}
                    // Disable if it's not Self Hosted or if the redirect url is not set
                    disabled={!IS_SELF_HOSTED || !formMethods.watch("successRedirectUrl")}
                    {...formMethods.register("metadata.disableSuccessPage")}
                  />
                  {/*TODO: Extract it out into a component when used more than once*/}
                  {!IS_SELF_HOSTED && (
                    <Link href="https://cal.com/pricing" target="_blank">
                      <Badge variant="orange" className="ml-2">
                        Platform Only
                      </Badge>
                    </Link>
                  )}
                </div>
              </div>
            </SettingsToggle>
          </>
        )}
      />
      <hr />
      <SettingsToggle
        data-testid="hashedLinkCheck"
        title={t("private_link")}
        description={t("private_link_description", { appName: APP_NAME })}
        checked={hashedLinkVisible}
        onCheckedChange={(e) => {
          formMethods.setValue("hashedLink", e ? hashedUrl : undefined);
          setHashedLinkVisible(e);
        }}>
        {/* Textfield has some margin by default we remove that so we can keep consitant aligment */}
        <div className="lg:-ml-2">
          <TextField
            disabled
            name="hashedLink"
            label={t("private_link_label")}
            data-testid="generated-hash-url"
            labelSrOnly
            type="text"
            hint={t("private_link_hint")}
            defaultValue={placeholderHashedLink}
            addOnSuffix={
              <Tooltip content={eventType.hashedLink ? t("copy_to_clipboard") : t("enabled_after_update")}>
                <Button
                  color="minimal"
                  onClick={() => {
                    navigator.clipboard.writeText(placeholderHashedLink);
                    if (eventType.hashedLink) {
                      showToast(t("private_link_copied"), "success");
                    } else {
                      showToast(t("enabled_after_update_description"), "warning");
                    }
                  }}
                  className="hover:stroke-3 hover:bg-transparent hover:text-black"
                  type="button">
                  <FiCopy />
                </Button>
              </Tooltip>
            }
          />
        </div>
      </SettingsToggle>
      <hr />
      <Controller
        name="seatsPerTimeSlotEnabled"
        control={formMethods.control}
        defaultValue={!!eventType.seatsPerTimeSlot}
        render={({ field: { value, onChange } }) => (
          <SettingsToggle
            title={t("offer_seats")}
            description={t("offer_seats_description")}
            checked={value}
            onCheckedChange={(e) => {
              // Enabling seats will disable guests and requiring confirmation until fully supported
              if (e) {
                toggleGuests(false);
                formMethods.setValue("requiresConfirmation", false);
                setRequiresConfirmation(false);
                formMethods.setValue("seatsPerTimeSlot", 2);
              } else {
                formMethods.setValue("seatsPerTimeSlot", null);
                toggleGuests(true);
              }
              onChange(e);
            }}>
            <Controller
              name="seatsPerTimeSlot"
              control={formMethods.control}
              defaultValue={eventType.seatsPerTimeSlot}
              render={({ field: { value, onChange } }) => (
                <div className="lg:-ml-2">
                  <TextField
                    required
                    name="seatsPerTimeSlot"
                    labelSrOnly
                    label={t("number_of_seats")}
                    type="number"
                    defaultValue={value || 2}
                    min={1}
                    addOnSuffix={<>{t("seats")}</>}
                    onChange={(e) => {
                      onChange(Math.abs(Number(e.target.value)));
                    }}
                  />
                  <div className="mt-2">
                    <Checkbox
                      description={t("show_attendees")}
                      onChange={(e) => formMethods.setValue("seatsShowAttendees", e.target.checked)}
                      defaultChecked={!!eventType.seatsShowAttendees}
                    />
                  </div>
                </div>
              )}
            />
          </SettingsToggle>
        )}
      />

      {showEventNameTip && (
        <Dialog open={showEventNameTip} onOpenChange={setShowEventNameTip}>
          <DialogContent
            title={t("custom_event_name")}
            description={t("custom_event_name_description")}
            type="creation"
            enableOverflow>
            <TextField
              label={t("event_name_in_calendar")}
              type="text"
              placeholder={eventNamePlaceholder}
              defaultValue={eventType.eventName || ""}
              {...formMethods.register("eventName", {
                onChange: (e) => {
                  if (!e.target.value || !formMethods.getValues("eventName")) {
                    return setPreviewText(getEventName(eventNameObject));
                  }
                  changePreviewText(eventNameObject, e.target.value);
                },
              })}
              className="mb-0"
            />
            <div className="text-sm">
              <div className="mb-6 rounded-md bg-gray-100 p-2">
                <h1 className="mb-2 ml-1 font-medium text-gray-900">{t("available_variables")}</h1>
                <div className="mb-2.5 flex font-normal">
                  <p className="ml-1 mr-5 w-28 text-gray-400">{`{Event type title}`}</p>
                  <p className="text-gray-900">{t("event_name_info")}</p>
                </div>
                <div className="mb-2.5 flex font-normal">
                  <p className="ml-1 mr-5 w-28 text-gray-400">{`{Organiser}`}</p>
                  <p className="text-gray-900">{t("your_full_name")}</p>
                </div>
                <div className="mb-2.5 flex font-normal">
                  <p className="ml-1 mr-5 w-28 text-gray-400">{`{Scheduler}`}</p>
                  <p className="text-gray-900">{t("scheduler_full_name")}</p>
                </div>
                <div className="mb-1 flex font-normal">
                  <p className="ml-1 mr-5 w-28 text-gray-400">{`{Location}`}</p>
                  <p className="text-gray-900">{t("location_info")}</p>
                </div>
              </div>
              <h1 className="mb-2 text-[14px] font-medium leading-4">{t("preview")}</h1>
              <div
                className="flex h-[212px] w-full rounded-md border-y bg-cover bg-center"
                style={{
                  backgroundImage: "url(/calendar-preview.svg)",
                }}>
                <div className="m-auto flex items-center justify-center self-stretch">
                  <div className="mt-3 ml-11 box-border h-[110px] w-[120px] flex-col items-start gap-1 rounded-md border border-solid border-black bg-gray-100 text-[12px] leading-3">
                    <p className="overflow-hidden text-ellipsis p-1.5 font-medium text-gray-900">
                      {previewText}
                    </p>
                    <p className="ml-1.5 text-[10px] font-normal text-gray-600">8 - 10 AM</p>
                  </div>
                </div>
              </div>
            </div>
            <DialogFooter>
              <DialogClose onClick={() => formMethods.setValue("eventName", eventType.eventName ?? "")}>
                {t("cancel")}
              </DialogClose>
              <Button color="primary" onClick={() => setShowEventNameTip(false)}>
                {t("create")}
              </Button>
            </DialogFooter>
          </DialogContent>
        </Dialog>
      )}
    </div>
  );
};<|MERGE_RESOLUTION|>--- conflicted
+++ resolved
@@ -58,21 +58,12 @@
   const placeholderHashedLink = `${CAL_URL}/d/${hashedUrl}/${eventType.slug}`;
   const seatsEnabled = formMethods.watch("seatsPerTimeSlotEnabled");
 
-<<<<<<< HEAD
-=======
-  const removeCustom = (index: number) => {
-    formMethods.getValues("customInputs").splice(index, 1);
-    customInputs.splice(index, 1);
-    setCustomInputs([...customInputs]);
-  };
-
   const replaceEventNamePlaceholder = (eventNameObject: EventNameObjectType, previewEventName: string) =>
     previewEventName
       .replace("{Event type title}", eventNameObject.eventType)
       .replace("{Scheduler}", eventNameObject.attendeeName)
       .replace("{Organiser}", eventNameObject.host);
 
->>>>>>> 6440d3da
   const changePreviewText = (eventNameObject: EventNameObjectType, previewEventName: string) => {
     setPreviewText(replaceEventNamePlaceholder(eventNameObject, previewEventName));
   };
@@ -81,7 +72,6 @@
     !hashedUrl && setHashedUrl(generateHashedLink(eventType.users[0]?.id ?? team?.id));
   }, [eventType.users, hashedUrl, team?.id]);
 
-<<<<<<< HEAD
   const toggleGuests = (enabled: boolean) => {
     const bookingFields = formMethods.getValues("bookingFields");
     formMethods.setValue(
@@ -97,16 +87,9 @@
       })
     );
   };
-=======
-  useEffect(() => {
-    if (eventType.customInputs) {
-      setCustomInputs(eventType.customInputs.sort((a, b) => a.id - b.id));
-    }
-  }, [eventType.customInputs]);
 
   const eventNamePlaceholder = replaceEventNamePlaceholder(eventNameObject, t("meeting_with_user"));
 
->>>>>>> 6440d3da
   return (
     <div className="flex flex-col space-y-8">
       {/**
