--- conflicted
+++ resolved
@@ -12,10 +12,7 @@
 
 const TimeOptions: FC<Props> = ({ onSelectTimeZone }) => {
   const [selectedTimeZone, setSelectedTimeZone] = useState("");
-<<<<<<< HEAD
   const userTheme = useTheme().resolvedTheme;
-=======
->>>>>>> 9d61dc2f
 
   useEffect(() => {
     setSelectedTimeZone(timeZone());
