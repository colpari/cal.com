import { zodResolver } from "@hookform/resolvers/zod";
import { useMutation } from "@tanstack/react-query";
import { useSession } from "next-auth/react";
import Head from "next/head";
import { useRouter } from "next/router";
import { useEffect, useMemo, useReducer, useState } from "react";
import { useForm, useFormContext } from "react-hook-form";
import { FormattedNumber, IntlProvider } from "react-intl";
import { v4 as uuidv4 } from "uuid";
import { z } from "zod";

import BookingPageTagManager from "@calcom/app-store/BookingPageTagManager";
<<<<<<< HEAD
import { EventLocationType, getEventLocationType, locationKeyToString } from "@calcom/app-store/locations";
import { createPaymentLink } from "@calcom/app-store/stripepayment/lib/client";
import { getEventTypeAppData } from "@calcom/app-store/utils";
import { LocationObject } from "@calcom/core/location";
=======
import type { EventLocationType } from "@calcom/app-store/locations";
import {
  getEventLocationType,
  getEventLocationValue,
  getHumanReadableLocationValue,
  locationKeyToString,
} from "@calcom/app-store/locations";
import { createPaymentLink } from "@calcom/app-store/stripepayment/lib/client";
import { getEventTypeAppData } from "@calcom/app-store/utils";
import type { LocationObject } from "@calcom/core/location";
import { LocationType } from "@calcom/core/location";
>>>>>>> fd76bc9c
import dayjs from "@calcom/dayjs";
import {
  useEmbedNonStylesConfig,
  useEmbedUiConfig,
  useIsBackgroundTransparent,
  useIsEmbed,
} from "@calcom/embed-core/embed-iframe";
import {
  getBookingFieldsWithSystemFields,
  SystemField,
} from "@calcom/features/bookings/lib/getBookingFields";
import getBookingResponsesSchema, {
  getBookingResponsesQuerySchema,
} from "@calcom/features/bookings/lib/getBookingResponsesSchema";
import { FormBuilderField } from "@calcom/features/form-builder/FormBuilder";
import CustomBranding from "@calcom/lib/CustomBranding";
import classNames from "@calcom/lib/classNames";
import { APP_NAME } from "@calcom/lib/constants";
import getPaymentAppData from "@calcom/lib/getPaymentAppData";
import { useLocale } from "@calcom/lib/hooks/useLocale";
import useTheme from "@calcom/lib/hooks/useTheme";
import { HttpError } from "@calcom/lib/http-error";
import { getEveryFreqFor } from "@calcom/lib/recurringStrings";
import { collectPageParameters, telemetryEventTypes, useTelemetry } from "@calcom/lib/telemetry";
import { Button, Form, Tooltip } from "@calcom/ui";
import { FiAlertTriangle, FiCalendar, FiCreditCard, FiRefreshCw, FiUser } from "@calcom/ui/components/icon";

import { asStringOrNull } from "@lib/asStringOrNull";
import { timeZone } from "@lib/clock";
import useRouterQuery from "@lib/hooks/useRouterQuery";
import createBooking from "@lib/mutations/bookings/create-booking";
import createRecurringBooking from "@lib/mutations/bookings/create-recurring-booking";
import { parseDate, parseRecurringDates } from "@lib/parseDate";

import type { Gate, GateState } from "@components/Gates";
import Gates from "@components/Gates";
import BookingDescription from "@components/booking/BookingDescription";

import type { BookPageProps } from "../../../pages/[user]/book";
import type { HashLinkPageProps } from "../../../pages/d/[link]/book";
import type { TeamBookingPageProps } from "../../../pages/team/[slug]/book";

type BookingPageProps = BookPageProps | TeamBookingPageProps | HashLinkPageProps;
const BookingFields = ({
  fields,
  locations,
  rescheduleUid,
  isDynamicGroupBooking,
}: {
  fields: BookingPageProps["eventType"]["bookingFields"];
  locations: LocationObject[];
  rescheduleUid?: string;
  isDynamicGroupBooking: boolean;
}) => {
  const { t } = useLocale();
  const { watch, setValue } = useFormContext();
  const locationResponse = watch("responses.location");

  return (
    // TODO: It might make sense to extract this logic into BookingFields config, that would allow to quickly configure system fields and their editability in fresh booking and reschedule booking view
    <div>
      {fields.map((field, index) => {
        // During reschedule by default all system fields are readOnly. Make them editable on case by case basis.
        // Allowing a system field to be edited might require sending emails to attendees, so we need to be careful
        let readOnly =
          (field.editable === "system" || field.editable === "system-but-optional") && !!rescheduleUid;
        let noLabel = false;
        let hidden = false;
        if (field.name === SystemField.Enum.rescheduleReason) {
          if (!rescheduleUid) {
            return null;
          }
          // rescheduleReason is a reschedule specific field and thus should be editable during reschedule
          readOnly = false;
        }

        if (field.name === SystemField.Enum.smsReminderNumber) {
          // `smsReminderNumber` and location.optionValue when location.value===phone are the same data point. We should solve it in a better way in the Form Builder itself.
          // I think we should have a way to connect 2 fields together and have them share the same value in Form Builder
          if (locationResponse?.value === "phone") {
            setValue(`responses.${SystemField.Enum.smsReminderNumber}`, locationResponse?.optionValue);
            // Just don't render the field now, as the value is already connected to attendee phone location
            return null;
          }
          // `smsReminderNumber` can be edited during reschedule even though it's a system field
          readOnly = false;
        }

        if (field.name === SystemField.Enum.guests) {
          // No matter what user configured for Guests field, we don't show it for dynamic group booking as that doesn't support guests
          hidden = isDynamicGroupBooking ? true : !!field.hidden;
        }

        // We don't show `notes` field during reschedule
        if (field.name === SystemField.Enum.notes && !!rescheduleUid) {
          return null;
        }

        // Dynamically populate location field options
        if (field.name === SystemField.Enum.location && field.type == "radioInput") {
          if (!field.optionsInputs) {
            throw new Error("radioInput must have optionsInputs");
          }
          const optionsInputs = field.optionsInputs;

          const options = locations.map((location) => {
            const eventLocation = getEventLocationType(location.type);
            const locationString = locationKeyToString(location);

            if (typeof locationString !== "string" || !eventLocation) {
              // It's possible that location app got uninstalled
              return null;
            }
            const type = eventLocation.type;
            const optionInput = optionsInputs[type as keyof typeof optionsInputs];
            if (optionInput) {
              optionInput.placeholder = t(eventLocation?.attendeeInputPlaceholder || "");
            }

            return {
              label: t(locationString),
              value: type,
            };
          });

          field.options = options.filter(
            (location): location is NonNullable<typeof options[number]> => !!location
          );
          // If we have only one option and it has an input, we don't show the field label because Option name acts as label.
          // e.g. If it's just Attendee Phone Number option then we don't show `Location` label
          if (field.options.length === 1) {
            if (field.optionsInputs[field.options[0].value]) {
              noLabel = true;
            } else {
              // If there's only one option and it doesn't have an input, we don't show the field at all because it's visible in the left side bar
              hidden = true;
            }
          }
        }

        field.label = noLabel ? "" : field.label || t(field.defaultLabel || "");
        field.placeholder = field.placeholder || t(field.defaultPlaceholder || "");

        return (
          <FormBuilderField className="mb-4" field={{ ...field, hidden }} readOnly={readOnly} key={index} />
        );
      })}
    </div>
  );
};

const BookingPage = ({
  eventType,
  booking,
  profile,
  isDynamicGroupBooking,
  recurringEventCount,
  hasHashedBookingLink,
  hashedLink,
  ...restProps
}: BookingPageProps) => {
  const { t, i18n } = useLocale();
  const { duration: queryDuration } = useRouterQuery("duration");
  const isEmbed = useIsEmbed(restProps.isEmbed);
  const embedUiConfig = useEmbedUiConfig();
  const shouldAlignCentrallyInEmbed = useEmbedNonStylesConfig("align") !== "left";
  const shouldAlignCentrally = !isEmbed || shouldAlignCentrallyInEmbed;
  const router = useRouter();
  const { data: session } = useSession();
  const isBackgroundTransparent = useIsBackgroundTransparent();
  const telemetry = useTelemetry();
  const [gateState, gateDispatcher] = useReducer(
    (state: GateState, newState: Partial<GateState>) => ({
      ...state,
      ...newState,
    }),
    {}
  );
  const paymentAppData = getPaymentAppData(eventType);
  // Define duration now that we support multiple duration eventTypes
  let duration = eventType.length;
  if (
    queryDuration &&
    !isNaN(Number(queryDuration)) &&
    eventType.metadata?.multipleDuration &&
    eventType.metadata?.multipleDuration.includes(Number(queryDuration))
  ) {
    duration = Number(queryDuration);
  }

  useEffect(() => {
    if (top !== window) {
      //page_view will be collected automatically by _middleware.ts
      telemetry.event(
        telemetryEventTypes.embedView,
        collectPageParameters("/book", { isTeamBooking: document.URL.includes("team/") })
      );
    }
    // eslint-disable-next-line react-hooks/exhaustive-deps
  }, []);

  const mutation = useMutation(createBooking, {
    onSuccess: async (responseData) => {
      const { uid, paymentUid } = responseData;

      if (paymentUid) {
        return await router.push(
          createPaymentLink({
            paymentUid,
            date,
            name: bookingForm.getValues("responses.name"),
            email: bookingForm.getValues("responses.email"),
            absolute: false,
          })
        );
      }

      return router.push({
        pathname: `/booking/${uid}`,
        query: {
          isSuccessBookingPage: true,
          email: bookingForm.getValues("responses.email"),
          eventTypeSlug: eventType.slug,
          ...(rescheduleUid && booking?.startTime && { formerTime: booking.startTime.toString() }),
        },
      });
    },
  });

  const recurringMutation = useMutation(createRecurringBooking, {
    onSuccess: async (responseData = []) => {
      const { uid } = responseData[0] || {};

      return router.push({
        pathname: `/booking/${uid}`,
        query: {
          allRemainingBookings: true,
          email: bookingForm.getValues("responses.email"),
          eventTypeSlug: eventType.slug,
          formerTime: booking?.startTime.toString(),
        },
      });
    },
  });

  const rescheduleUid = router.query.rescheduleUid as string;
  useTheme(profile.theme);
  const date = asStringOrNull(router.query.date);
  const querySchema = getBookingResponsesQuerySchema({
    bookingFields: getBookingFieldsWithSystemFields(eventType),
  });

  const parsedQuery = querySchema.parse({
    ...router.query,
    // `guest` because we need to support legacy URL with `guest` query param support
    // `guests` because the `name` of the corresponding bookingField is `guests`
    guests: router.query.guests || router.query.guest,
  });

  // it would be nice if Prisma at some point in the future allowed for Json<Location>; as of now this is not the case.
  const locations: LocationObject[] = useMemo(
    () => (eventType.locations as LocationObject[]) || [],
    [eventType.locations]
  );

  const [isClientTimezoneAvailable, setIsClientTimezoneAvailable] = useState(false);
  useEffect(() => {
    // THis is to fix hydration error that comes because of different timezone on server and client
    setIsClientTimezoneAvailable(true);
  }, []);

  const loggedInIsOwner = eventType?.users[0]?.id === session?.user?.id;

  // There should only exists one default userData variable for primaryAttendee.
  const defaultUserValues = {
    email: rescheduleUid ? booking?.attendees[0].email : parsedQuery["email"],
    name: rescheduleUid ? booking?.attendees[0].name : parsedQuery["name"],
  };

  const defaultValues = () => {
    if (!rescheduleUid) {
      const defaults = {
        responses: {} as z.infer<typeof bookingFormSchema>["responses"],
      };

      const responses = eventType.bookingFields.reduce((responses, field) => {
        return {
          ...responses,
          [field.name]: parsedQuery[field.name],
        };
      }, {});
      defaults.responses = {
        ...responses,
        name: defaultUserValues.name || (!loggedInIsOwner && session?.user?.name) || "",
        email: defaultUserValues.email || (!loggedInIsOwner && session?.user?.email) || "",
      };

      return defaults;
    }

    if (!booking || !booking.attendees.length) {
      return {};
    }
    const primaryAttendee = booking.attendees[0];
    if (!primaryAttendee) {
      return {};
    }

    const defaults = {
      responses: {} as z.infer<typeof bookingFormSchema>["responses"],
    };

    const responses = eventType.bookingFields.reduce((responses, field) => {
      return {
        ...responses,
        [field.name]: booking.responses[field.name],
      };
    }, {});
    defaults.responses = {
      ...responses,
      name: defaultUserValues.name || (!loggedInIsOwner && session?.user?.name) || "",
      email: defaultUserValues.email || (!loggedInIsOwner && session?.user?.email) || "",
    };
    return defaults;
  };

  const bookingFormSchema = z
    .object({
      responses: getBookingResponsesSchema({
        bookingFields: getBookingFieldsWithSystemFields(eventType),
      }),
    })
    .passthrough();

  type BookingFormValues = {
    locationType?: EventLocationType["type"];
    responses: z.infer<typeof bookingFormSchema>["responses"];
  };

  const bookingForm = useForm<BookingFormValues>({
    defaultValues: defaultValues(),
    resolver: zodResolver(bookingFormSchema), // Since this isn't set to strict we only validate the fields in the schema
  });

  // Calculate the booking date(s)
  let recurringStrings: string[] = [],
    recurringDates: Date[] = [];
  if (eventType.recurringEvent?.freq && recurringEventCount !== null) {
    [recurringStrings, recurringDates] = parseRecurringDates(
      {
        startDate: date,
        timeZone: timeZone(),
        recurringEvent: eventType.recurringEvent,
        recurringCount: parseInt(recurringEventCount.toString()),
      },
      i18n
    );
  }

  const bookEvent = (booking: BookingFormValues) => {
    telemetry.event(
      top !== window ? telemetryEventTypes.embedBookingConfirmed : telemetryEventTypes.bookingConfirmed,
      { isTeamBooking: document.URL.includes("team/") }
    );
    // "metadata" is a reserved key to allow for connecting external users without relying on the email address.
    // <...url>&metadata[user_id]=123 will be send as a custom input field as the hidden type.

    // @TODO: move to metadata
    const metadata = Object.keys(router.query)
      .filter((key) => key.startsWith("metadata"))
      .reduce(
        (metadata, key) => ({
          ...metadata,
          [key.substring("metadata[".length, key.length - 1)]: router.query[key],
        }),
        {}
      );

    if (recurringDates.length) {
      // Identify set of bookings to one intance of recurring event to support batch changes
      const recurringEventId = uuidv4();
      const recurringBookings = recurringDates.map((recurringDate) => ({
        ...booking,
        start: dayjs(recurringDate).format(),
        end: dayjs(recurringDate).add(duration, "minute").format(),
        eventTypeId: eventType.id,
        eventTypeSlug: eventType.slug,
        recurringEventId,
        // Added to track down the number of actual occurrences selected by the user
        recurringCount: recurringDates.length,
        timeZone: timeZone(),
        language: i18n.language,
        rescheduleUid,
        user: router.query.user,
        metadata,
        hasHashedBookingLink,
        hashedLink,
        ethSignature: gateState.rainbowToken,
      }));
      recurringMutation.mutate(recurringBookings);
    } else {
      mutation.mutate({
        ...booking,
        start: dayjs(date).format(),
        end: dayjs(date).add(duration, "minute").format(),
        eventTypeId: eventType.id,
        eventTypeSlug: eventType.slug,
        timeZone: timeZone(),
        language: i18n.language,
        rescheduleUid,
        bookingUid: router.query.bookingUid as string,
        user: router.query.user,
        metadata,
        hasHashedBookingLink,
        hashedLink,
        ethSignature: gateState.rainbowToken,
      });
    }
  };

  const showEventTypeDetails = (isEmbed && !embedUiConfig.hideEventTypeDetails) || !isEmbed;
  const rainbowAppData = getEventTypeAppData(eventType, "rainbow") || {};

  // Define conditional gates here
  const gates = [
    // Rainbow gate is only added if the event has both a `blockchainId` and a `smartContractAddress`
    rainbowAppData && rainbowAppData.blockchainId && rainbowAppData.smartContractAddress
      ? ("rainbow" as Gate)
      : undefined,
  ];

  return (
    <Gates gates={gates} appData={rainbowAppData} dispatch={gateDispatcher}>
      <Head>
        <title>
          {rescheduleUid
            ? t("booking_reschedule_confirmation", {
                eventTypeTitle: eventType.title,
                profileName: profile.name,
              })
            : t("booking_confirmation", {
                eventTypeTitle: eventType.title,
                profileName: profile.name,
              })}{" "}
          | {APP_NAME}
        </title>
        <link rel="icon" href="/favico.ico" />
      </Head>
      <BookingPageTagManager eventType={eventType} />
      <CustomBranding lightVal={profile.brandColor} darkVal={profile.darkBrandColor} />
      <main
        className={classNames(
          shouldAlignCentrally ? "mx-auto" : "",
          isEmbed ? "" : "sm:my-24",
          "my-0 max-w-3xl"
        )}>
        <div
          className={classNames(
            "main overflow-hidden",
            isBackgroundTransparent ? "" : "dark:bg-darkgray-100 bg-white dark:border",
            "dark:border-darkgray-300 rounded-md sm:border"
          )}>
          <div className="sm:flex">
            {showEventTypeDetails && (
              <div className="sm:dark:border-darkgray-300 dark:text-darkgray-600 flex flex-col px-6 pt-6 pb-0 text-gray-600 sm:w-1/2 sm:border-r sm:pb-6">
                <BookingDescription isBookingPage profile={profile} eventType={eventType}>
                  {paymentAppData.price > 0 && (
                    <p className="text-bookinglight -ml-2 px-2 text-sm ">
                      <FiCreditCard className="ml-[2px] -mt-1 inline-block h-4 w-4 ltr:mr-[10px] rtl:ml-[10px]" />
                      <IntlProvider locale="en">
                        <FormattedNumber
                          value={paymentAppData.price / 100.0}
                          style="currency"
                          currency={paymentAppData?.currency?.toUpperCase()}
                        />
                      </IntlProvider>
                    </p>
                  )}
                  {!rescheduleUid && eventType.recurringEvent?.freq && recurringEventCount && (
                    <div className="items-start text-sm font-medium text-gray-600 dark:text-white">
                      <FiRefreshCw className="ml-[2px] inline-block h-4 w-4 ltr:mr-[10px] rtl:ml-[10px]" />
                      <p className="-ml-2 inline-block items-center px-2">
                        {getEveryFreqFor({
                          t,
                          recurringEvent: eventType.recurringEvent,
                          recurringCount: recurringEventCount,
                        })}
                      </p>
                    </div>
                  )}
                  <div className="text-bookinghighlight flex items-start text-sm">
                    <FiCalendar className="ml-[2px] mt-[2px] inline-block h-4 w-4 ltr:mr-[10px] rtl:ml-[10px]" />
                    <div className="text-sm font-medium">
                      {isClientTimezoneAvailable &&
                        (rescheduleUid || !eventType.recurringEvent?.freq) &&
                        `${parseDate(date, i18n)}`}
                      {isClientTimezoneAvailable &&
                        !rescheduleUid &&
                        eventType.recurringEvent?.freq &&
                        recurringStrings.slice(0, 5).map((timeFormatted, key) => {
                          return <p key={key}>{timeFormatted}</p>;
                        })}
                      {!rescheduleUid && eventType.recurringEvent?.freq && recurringStrings.length > 5 && (
                        <div className="flex">
                          <Tooltip
                            content={recurringStrings.slice(5).map((timeFormatted, key) => (
                              <p key={key}>{timeFormatted}</p>
                            ))}>
                            <p className="dark:text-darkgray-600 text-sm">
                              + {t("plus_more", { count: recurringStrings.length - 5 })}
                            </p>
                          </Tooltip>
                        </div>
                      )}
                    </div>
                  </div>
                  {booking?.startTime && rescheduleUid && (
                    <div>
                      <p className="mt-8 mb-2 text-sm " data-testid="former_time_p">
                        {t("former_time")}
                      </p>
                      <p className="line-through ">
                        <FiCalendar className="ml-[2px] -mt-1 inline-block h-4 w-4 ltr:mr-[10px] rtl:ml-[10px]" />
                        {isClientTimezoneAvailable &&
                          typeof booking.startTime === "string" &&
                          parseDate(dayjs(booking.startTime), i18n)}
                      </p>
                    </div>
                  )}
                  {!!eventType.seatsPerTimeSlot && (
                    <div className="text-bookinghighlight flex items-start text-sm">
                      <FiUser
                        className={`ml-[2px] mt-[2px] inline-block h-4 w-4 ltr:mr-[10px] rtl:ml-[10px] ${
                          booking && booking.attendees.length / eventType.seatsPerTimeSlot >= 0.5
                            ? "text-rose-600"
                            : booking && booking.attendees.length / eventType.seatsPerTimeSlot >= 0.33
                            ? "text-yellow-500"
                            : "text-bookinghighlight"
                        }`}
                      />
                      <p
                        className={`${
                          booking && booking.attendees.length / eventType.seatsPerTimeSlot >= 0.5
                            ? "text-rose-600"
                            : booking && booking.attendees.length / eventType.seatsPerTimeSlot >= 0.33
                            ? "text-yellow-500"
                            : "text-bookinghighlight"
                        } mb-2 font-medium`}>
                        {booking
                          ? eventType.seatsPerTimeSlot - booking.attendees.length
                          : eventType.seatsPerTimeSlot}{" "}
                        / {eventType.seatsPerTimeSlot} {t("seats_available")}
                      </p>
                    </div>
                  )}
                </BookingDescription>
              </div>
            )}
            <div className={classNames("p-6", showEventTypeDetails ? "sm:w-1/2" : "w-full")}>
              <Form form={bookingForm} noValidate handleSubmit={bookEvent}>
                <BookingFields
                  isDynamicGroupBooking={isDynamicGroupBooking}
                  fields={eventType.bookingFields}
                  locations={locations}
                  rescheduleUid={rescheduleUid}
                />

                <div
                  className={classNames(
                    "flex justify-end space-x-2 rtl:space-x-reverse",
                    // HACK: If the last field is guests, we need to move Cancel, Submit buttons up because "Add Guests" being present on the left and the buttons on the right, spacing is not required
                    eventType.bookingFields[eventType.bookingFields.length - 1].name ===
                      SystemField.Enum.guests
                      ? "-mt-4"
                      : ""
                  )}>
                  <Button color="minimal" type="button" onClick={() => router.back()}>
                    {t("cancel")}
                  </Button>
                  <Button
                    type="submit"
                    data-testid={rescheduleUid ? "confirm-reschedule-button" : "confirm-book-button"}
                    loading={mutation.isLoading || recurringMutation.isLoading}>
                    {rescheduleUid ? t("reschedule") : t("confirm")}
                  </Button>
                </div>
              </Form>
              {(mutation.isError || recurringMutation.isError) && (
                <ErrorMessage error={mutation.error || recurringMutation.error} />
              )}
            </div>
          </div>
        </div>
      </main>
    </Gates>
  );
};

export default BookingPage;

function ErrorMessage({ error }: { error: unknown }) {
  const { t } = useLocale();
  const { query: { rescheduleUid } = {} } = useRouter();

  return (
    <div data-testid="booking-fail" className="mt-2 border-l-4 border-yellow-400 bg-yellow-50 p-4">
      <div className="flex">
        <div className="flex-shrink-0">
          <FiAlertTriangle className="h-5 w-5 text-yellow-400" aria-hidden="true" />
        </div>
        <div className="ltr:ml-3 rtl:mr-3">
          <p className="text-sm text-yellow-700">
            {rescheduleUid ? t("reschedule_fail") : t("booking_fail")}{" "}
            {error instanceof HttpError || error instanceof Error ? t(error.message) : "Unknown error"}
          </p>
        </div>
      </div>
    </div>
  );
}<|MERGE_RESOLUTION|>--- conflicted
+++ resolved
@@ -10,12 +10,6 @@
 import { z } from "zod";
 
 import BookingPageTagManager from "@calcom/app-store/BookingPageTagManager";
-<<<<<<< HEAD
-import { EventLocationType, getEventLocationType, locationKeyToString } from "@calcom/app-store/locations";
-import { createPaymentLink } from "@calcom/app-store/stripepayment/lib/client";
-import { getEventTypeAppData } from "@calcom/app-store/utils";
-import { LocationObject } from "@calcom/core/location";
-=======
 import type { EventLocationType } from "@calcom/app-store/locations";
 import {
   getEventLocationType,
@@ -27,7 +21,6 @@
 import { getEventTypeAppData } from "@calcom/app-store/utils";
 import type { LocationObject } from "@calcom/core/location";
 import { LocationType } from "@calcom/core/location";
->>>>>>> fd76bc9c
 import dayjs from "@calcom/dayjs";
 import {
   useEmbedNonStylesConfig,
