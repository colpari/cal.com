--- conflicted
+++ resolved
@@ -2,16 +2,6 @@
 
 import { deleteAllBookingsByEmail } from "./lib/teardown";
 import { selectFirstAvailableTimeSlotNextMonth, todo } from "./lib/testUtils";
-
-<<<<<<< HEAD
-const deleteBookingsByEmail = async (email: string) =>
-  prisma.booking.deleteMany({
-    where: {
-      user: {
-        email,
-      },
-    },
-  });
 
 const bookTimeSlot = async (page: Page) => {
   // --- fill form
@@ -20,8 +10,6 @@
   await page.press('[name="email"]', "Enter");
 };
 
-=======
->>>>>>> 8671255d
 test.describe("free user", () => {
   test.beforeEach(async ({ page }) => {
     await page.goto("/free");
