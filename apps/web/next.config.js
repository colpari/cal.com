--- conflicted
+++ resolved
@@ -190,106 +190,48 @@
     return config;
   },
   async rewrites() {
-<<<<<<< HEAD
-    const defaultSubdomain = getSubdomain();
-    const subdomain = defaultSubdomain ? `(?!${defaultSubdomain})[^.]+` : "[^.]+";
-    return {
-      beforeFiles: [
-        {
-          has: [
-            {
-              type: "host",
-              value: `^(?<orgSlug>${subdomain})\\..*`,
-            },
-          ],
-          source: "/",
-          destination: "/team/:orgSlug",
-        },
-        {
-          has: [
-            {
-              type: "host",
-              value: `^(?<orgSlug>${subdomain})\\..*`,
-            },
-          ],
-          source: `/:user((?!${pages.join("|")}|_next|public)[a-zA-Z0-9\-_]+)`,
-          destination: "/org/:orgSlug/:user",
-        },
-        {
-          has: [
-            {
-              type: "host",
-              value: `^(?<orgSlug>${subdomain}[^.]+)\\..*`,
-            },
-          ],
-          source: `/:user((?!${pages.join("|")}|_next|public))/:path*`,
-          destination: "/:user/:path*",
-        },
-      ],
-      afterFiles: [
-        {
-          source: "/org/:slug",
-          destination: "/team/:slug",
-        },
-        {
-          source: "/:user/avatar.png",
-          destination: "/api/user/avatar?username=:user",
-        },
-        {
-          source: "/team/:teamname/avatar.png",
-          destination: "/api/user/avatar?teamname=:teamname",
-        },
-        {
-          source: "/forms/:formQuery*",
-          destination: "/apps/routing-forms/routing-link/:formQuery*",
-        },
-        {
-          source: "/router",
-          destination: "/apps/routing-forms/router",
-        },
-        {
-          source: "/success/:path*",
-          has: [
-            {
-              type: "query",
-              key: "uid",
-              value: "(?<uid>.*)",
-            },
-          ],
-          destination: "/booking/:uid/:path*",
-        },
-        {
-          source: "/cancel/:path*",
-          destination: "/booking/:path*",
-        },
-        /* TODO: have these files being served from another deployment or CDN {
-          source: "/embed/embed.js",
-          destination: process.env.NEXT_PUBLIC_EMBED_LIB_URL?,
-        }, */
-        /**
-         * Header allows us to enable new-booker using middleware which uses env variables to enable/disable new booker
-         */
-        {
-          source: `/:user((?!${pages.join("|")}).*)/:type`,
-          destination: "/new-booker/:user/:type",
-          has: [{ type: "header", key: "new-booker-enabled" }],
-        },
-        {
-          source: `/:user((?!${pages.join("|")}).*)/:type/embed`,
-          destination: "/new-booker/:user/:type/embed",
-          has: [{ type: "header", key: "new-booker-enabled" }],
-        },
-        {
-          source: "/team/:slug/:type",
-          destination: "/new-booker/team/:slug/:type",
-          has: [{ type: "header", key: "new-booker-enabled" }],
-=======
     // .* matches / as well(Note: *(i.e wildcard) doesn't match / but .*(i.e. RegExp) does)
     // It would match /free/30min but not /bookings/upcoming because 'bookings' is an item in pages
     // It would also not match /free/30min/embed because we are ensuring just two slashes
     const userTypeRouteRegExp = `/:user((?!${pages.join("|")})[^/]*)/:type`;
 
-    let rewrites = [
+    const defaultSubdomain = getSubdomain();
+    const subdomain = defaultSubdomain ? `(?!${defaultSubdomain})[^.]+` : "[^.]+";
+
+    const beforeFiles = [
+      {
+        has: [
+          {
+            type: "host",
+            value: `^(?<orgSlug>${subdomain})\\..*`,
+          },
+        ],
+        source: "/",
+        destination: "/team/:orgSlug",
+      },
+      {
+        has: [
+          {
+            type: "host",
+            value: `^(?<orgSlug>${subdomain})\\..*`,
+          },
+        ],
+        source: `/:user((?!${pages.join("|")}|_next|public)[a-zA-Z0-9\-_]+)`,
+        destination: "/org/:orgSlug/:user",
+      },
+      {
+        has: [
+          {
+            type: "host",
+            value: `^(?<orgSlug>${subdomain}[^.]+)\\..*`,
+          },
+        ],
+        source: `/:user((?!${pages.join("|")}|_next|public))/:path*`,
+        destination: "/:user/:path*",
+      },
+    ];
+
+    let afterFiles = [
       {
         source: "/org/:slug",
         destination: "/team/:slug",
@@ -349,51 +291,10 @@
           source: `/:user((?!${pages.join("|")}).*)/:type/embed`,
           destination: "/new-booker/:user/:type/embed",
           has: [{ type: "cookie", key: "new-booker-enabled" }],
->>>>>>> 24ed04e6
         },
         {
           source: "/team/:slug/:type/embed",
           destination: "/new-booker/team/:slug/:type/embed",
-<<<<<<< HEAD
-          has: [{ type: "header", key: "new-booker-enabled" }],
-        },
-        {
-          source: "/d/:link/:slug",
-          destination: "/new-booker/d/:link/:slug",
-          has: [{ type: "header", key: "new-booker-enabled" }],
-        },
-
-        /**
-         * Enables new booker using cookie. It works even if NEW_BOOKER_ENABLED_FOR_NON_EMBED, NEW_BOOKER_ENABLED_FOR_EMBED are disabled
-         */
-        {
-          source: `/:user((?!${pages.join("|")}).*)/:type`,
-          destination: "/new-booker/:user/:type",
-          has: [{ type: "cookie", key: "new-booker-enabled" }],
-        },
-        {
-          source: `/:user((?!${pages.join("|")}).*)/:type/embed`,
-          destination: "/new-booker/:user/:type/embed",
-          has: [{ type: "cookie", key: "new-booker-enabled" }],
-        },
-        {
-          source: "/team/:slug/:type",
-          destination: "/new-booker/team/:slug/:type",
-          has: [{ type: "cookie", key: "new-booker-enabled" }],
-        },
-        {
-          source: "/team/:slug/:type/embed",
-          destination: "/new-booker/team/:slug/:type/embed",
-          has: [{ type: "cookie", key: "new-booker-enabled" }],
-        },
-        {
-          source: "/d/:link/:slug",
-          destination: "/new-booker/d/:link/:slug",
-          has: [{ type: "cookie", key: "new-booker-enabled" }],
-        },
-      ],
-    };
-=======
           has: [{ type: "cookie", key: "new-booker-enabled" }],
         },
       ],
@@ -410,7 +311,7 @@
     // Enable New Booker for all Embed Requests
     if (process.env.NEW_BOOKER_ENABLED_FOR_EMBED === "1") {
       console.log("Enabling New Booker for Embed");
-      rewrites.push(
+      afterFiles.push(
         ...[
           {
             source: `/:user((?!${pages.join("|")}).*)/:type/embed`,
@@ -427,7 +328,7 @@
     // Enable New Booker for All but embed Requests
     if (process.env.NEW_BOOKER_ENABLED_FOR_NON_EMBED === "1") {
       console.log("Enabling New Booker for Non-Embed");
-      rewrites.push(
+      afterFiles.push(
         ...[
           {
             source: userTypeRouteRegExp,
@@ -444,8 +345,10 @@
         ]
       );
     }
-    return rewrites;
->>>>>>> 24ed04e6
+    return {
+      beforeFiles,
+      afterFiles,
+    };
   },
   async headers() {
     return [
