--- conflicted
+++ resolved
@@ -793,10 +793,7 @@
   );
 };
 
-<<<<<<< HEAD
-=======
 // eslint-disable-next-line @typescript-eslint/no-explicit-any
->>>>>>> e2b083bf
 const WithQuery = withQuery(trpc.viewer.eventTypes.getByViewer as any);
 
 const EventTypesPage = () => {
