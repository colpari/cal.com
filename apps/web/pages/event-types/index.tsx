--- conflicted
+++ resolved
@@ -14,7 +14,6 @@
 import CreateEventTypeDialog from "@calcom/features/eventtypes/components/CreateEventTypeDialog";
 import { DuplicateDialog } from "@calcom/features/eventtypes/components/DuplicateDialog";
 import { OrganizationEventTypeFilter } from "@calcom/features/eventtypes/components/OrganizationEventTypeFilter";
-import { useFlagMap } from "@calcom/features/flags/context/provider";
 import Shell from "@calcom/features/shell/Shell";
 import { APP_NAME, CAL_URL, WEBAPP_URL } from "@calcom/lib/constants";
 import { useLocale } from "@calcom/lib/hooks/useLocale";
@@ -65,11 +64,8 @@
   Trash,
   Upload,
   Users,
-<<<<<<< HEAD
   X,
-=======
   User as UserIcon,
->>>>>>> e91b908f
 } from "@calcom/ui/components/icon";
 
 import { withQuery } from "@lib/QueryCell";
@@ -877,15 +873,6 @@
   const router = useRouter();
   const { open } = useIntercom();
   const { query } = router;
-<<<<<<< HEAD
-  const flags = useFlagMap();
-  const isMobile = useMediaQuery("(max-width: 768px)");
-  const [showOrgsBanner, setShowOrgsBanner] = useState(false);
-
-  function closeBanner() {
-    setShowOrgsBanner(false);
-    document.cookie = `calcom-org-banner=1;max-age=${60 * 60 * 24 * 90}`; // 3 months
-=======
   const { data: user } = useMeQuery();
   const isMobile = useMediaQuery("(max-width: 768px)");
   const [showProfileBanner, setShowProfileBanner] = useState(false);
@@ -894,7 +881,6 @@
   function closeBanner() {
     setShowProfileBanner(false);
     document.cookie = `calcom-profile-banner=1;max-age=${60 * 60 * 24 * 90}`; // 3 months
->>>>>>> e91b908f
     showToast(t("we_wont_show_again"), "success");
   }
 
@@ -902,13 +888,9 @@
     if (query?.openIntercom && query?.openIntercom === "true") {
       open();
     }
-<<<<<<< HEAD
-    setShowOrgsBanner(flags.organizations && !document.cookie.includes("calcom-org-banner=1"));
-=======
     setShowProfileBanner(
       !!orgBranding && !document.cookie.includes("calcom-profile-banner=1") && !user?.completedOnboarding
     );
->>>>>>> e91b908f
     // eslint-disable-next-line react-hooks/exhaustive-deps
   }, []);
 
