--- conflicted
+++ resolved
@@ -48,10 +48,7 @@
   Skeleton,
   Label,
   VerticalDivider,
-<<<<<<< HEAD
-=======
   Alert,
->>>>>>> eadca3b2
 } from "@calcom/ui";
 import {
   ArrowDown,
@@ -808,8 +805,6 @@
   );
 };
 
-<<<<<<< HEAD
-=======
 const SetupProfileBanner = ({ closeAction }: { closeAction: () => void }) => {
   const { t } = useLocale();
   const orgBranding = useOrgBrandingValues();
@@ -838,7 +833,6 @@
   );
 };
 
->>>>>>> eadca3b2
 // eslint-disable-next-line @typescript-eslint/no-explicit-any
 const WithQuery = withQuery(trpc.viewer.eventTypes.getByViewer as any);
 
@@ -879,10 +873,7 @@
         heading={t("event_types_page_title")}
         hideHeadingOnMobile
         subtitle={t("event_types_page_subtitle")}
-<<<<<<< HEAD
-=======
         afterHeading={showProfileBanner && <SetupProfileBanner closeAction={closeBanner} />}
->>>>>>> eadca3b2
         beforeCTAactions={<Actions />}
         CTA={<CTA />}>
         <WithQuery
