import { GlobeAltIcon, PhoneIcon, XIcon } from "@heroicons/react/outline";
import {
  ChevronRightIcon,
  ClockIcon,
  DocumentIcon,
  ExternalLinkIcon,
  LinkIcon,
  LocationMarkerIcon,
  PencilIcon,
  PlusIcon,
  TrashIcon,
  UserAddIcon,
  UsersIcon,
} from "@heroicons/react/solid";
<<<<<<< HEAD
import {
  Availability,
  EventTypeCustomInput,
  MembershipRole,
  PeriodType,
  Prisma,
  SchedulingType,
} from "@prisma/client";
=======
import { zodResolver } from "@hookform/resolvers/zod";
import { MembershipRole } from "@prisma/client";
import { Availability, EventTypeCustomInput, PeriodType, Prisma, SchedulingType } from "@prisma/client";
>>>>>>> 4083ebd5
import { Collapsible, CollapsibleContent, CollapsibleTrigger } from "@radix-ui/react-collapsible";
import * as RadioGroup from "@radix-ui/react-radio-group";
import dayjs from "dayjs";
import timezone from "dayjs/plugin/timezone";
import utc from "dayjs/plugin/utc";
import { GetServerSidePropsContext } from "next";
import { useRouter } from "next/router";
import React, { useEffect, useState } from "react";
import { Controller, useForm } from "react-hook-form";
import { FormattedNumber, IntlProvider } from "react-intl";
import Select from "react-select";
import { JSONObject } from "superjson/dist/types";
import { z } from "zod";

import { StripeData } from "@calcom/stripe/server";
import Switch from "@calcom/ui/Switch";

import getApps, { getLocationOptions, hasIntegration } from "@lib/apps/utils/AppUtils";
import { asStringOrThrow, asStringOrUndefined } from "@lib/asStringOrNull";
import { getSession } from "@lib/auth";
import { HttpError } from "@lib/core/http/error";
import { useLocale } from "@lib/hooks/useLocale";
import { LocationType } from "@lib/location";
import showToast from "@lib/notification";
import prisma from "@lib/prisma";
import { slugify } from "@lib/slugify";
import { trpc } from "@lib/trpc";
import { inferSSRProps } from "@lib/types/inferSSRProps";

import { ClientSuspense } from "@components/ClientSuspense";
import DestinationCalendarSelector from "@components/DestinationCalendarSelector";
import { Dialog, DialogContent, DialogTrigger } from "@components/Dialog";
import Loader from "@components/Loader";
import Shell from "@components/Shell";
import ConfirmationDialogContent from "@components/dialog/ConfirmationDialogContent";
import { Form } from "@components/form/fields";
import CustomInputTypeForm from "@components/pages/eventtypes/CustomInputTypeForm";
import Button from "@components/ui/Button";
import InfoBadge from "@components/ui/InfoBadge";
import { Scheduler } from "@components/ui/Scheduler";
import CheckboxField from "@components/ui/form/CheckboxField";
import CheckedSelect from "@components/ui/form/CheckedSelect";
import { DateRangePicker } from "@components/ui/form/DateRangePicker";
import MinutesField from "@components/ui/form/MinutesField";
import * as RadioArea from "@components/ui/form/radio-area";
import WebhookListContainer from "@components/webhook/WebhookListContainer";

import bloxyApi from "../../web3/dummyResps/bloxyApi";

dayjs.extend(utc);
dayjs.extend(timezone);

interface Token {
  name?: string;
  address: string;
  symbol: string;
}

interface NFT extends Token {
  // Some OpenSea NFTs have several contracts
  contracts: Array<Token>;
}
type AvailabilityInput = Pick<Availability, "days" | "startTime" | "endTime">;

type OptionTypeBase = {
  label: string;
  value: LocationType;
  disabled?: boolean;
};

const addDefaultLocationOptions = (
  defaultLocations: OptionTypeBase[],
  locationOptions: OptionTypeBase[]
): void => {
  const existingLocationOptions = locationOptions.flatMap((locationOptionItem) => [locationOptionItem.value]);

  defaultLocations.map((item) => {
    if (!existingLocationOptions.includes(item.value)) {
      locationOptions.push(item);
    }
  });
};

const EventTypePage = (props: inferSSRProps<typeof getServerSideProps>) => {
  const { t } = useLocale();
  const PERIOD_TYPES = [
    {
      type: "ROLLING" as const,
      suffix: t("into_the_future"),
    },
    {
      type: "RANGE" as const,
      prefix: t("within_date_range"),
    },
    {
      type: "UNLIMITED" as const,
      prefix: t("indefinitely_into_future"),
    },
  ];
  const { eventType, locationOptions, availability, team, teamMembers, hasPaymentIntegration, currency } =
    props;

  /** Appending default locations */

  const defaultLocations = [
    { value: LocationType.InPerson, label: t("in_person_meeting") },
    { value: LocationType.Link, label: t("link_meeting") },
    { value: LocationType.Jitsi, label: "Jitsi Meet" },
    { value: LocationType.Phone, label: t("phone_call") },
  ];

  addDefaultLocationOptions(defaultLocations, locationOptions);

  const router = useRouter();

  const updateMutation = trpc.useMutation("viewer.eventTypes.update", {
    onSuccess: async ({ eventType }) => {
      await router.push("/event-types");
      showToast(
        t("event_type_updated_successfully", {
          eventTypeTitle: eventType.title,
        }),
        "success"
      );
    },
    onError: (err) => {
      if (err instanceof HttpError) {
        const message = `${err.statusCode}: ${err.message}`;
        showToast(message, "error");
      }

      if (err.data?.code === "UNAUTHORIZED") {
        const message = `${err.data.code}: You are not able to update this event`;
        showToast(message, "error");
      }
    },
  });

  const deleteMutation = trpc.useMutation("viewer.eventTypes.delete", {
    onSuccess: async () => {
      await router.push("/event-types");
      showToast(t("event_type_deleted_successfully"), "success");
    },
    onError: (err) => {
      if (err instanceof HttpError) {
        const message = `${err.statusCode}: ${err.message}`;
        showToast(message, "error");
      }
    },
  });
  const connectedCalendarsQuery = trpc.useQuery(["viewer.connectedCalendars"]);

  const [editIcon, setEditIcon] = useState(true);
  const [showLocationModal, setShowLocationModal] = useState(false);
  const [selectedTimeZone, setSelectedTimeZone] = useState("");
  const [selectedLocation, setSelectedLocation] = useState<OptionTypeBase | undefined>(undefined);
  const [selectedCustomInput, setSelectedCustomInput] = useState<EventTypeCustomInput | undefined>(undefined);
  const [selectedCustomInputModalOpen, setSelectedCustomInputModalOpen] = useState(false);
  const [customInputs, setCustomInputs] = useState<EventTypeCustomInput[]>(
    eventType.customInputs.sort((a, b) => a.id - b.id) || []
  );
  const [tokensList, setTokensList] = useState<Array<Token>>([]);

  const periodType =
    PERIOD_TYPES.find((s) => s.type === eventType.periodType) ||
    PERIOD_TYPES.find((s) => s.type === "UNLIMITED");

  const [requirePayment, setRequirePayment] = useState(eventType.price > 0);
  const [advancedSettingsVisible, setAdvancedSettingsVisible] = useState(false);

  const [availabilityState, setAvailabilityState] = useState<{
    openingHours: AvailabilityInput[];
    dateOverrides: AvailabilityInput[];
  }>({ openingHours: [], dateOverrides: [] });

  useEffect(() => {
    const fetchTokens = async () => {
      // Get a list of most popular ERC20s and ERC777s, combine them into a single list, set as tokensList
      try {
        const erc20sList: Array<Token> =
          //   await axios.get(`https://api.bloxy.info/token/list?key=${process.env.BLOXY_API_KEY}`)
          // ).data
          bloxyApi.slice(0, 100).map((erc20: Token) => {
            const { name, address, symbol } = erc20;
            return { name, address, symbol };
          });

        const exodiaList = await (await fetch(`https://exodia.io/api/trending?page=1`)).json();

        const nftsList: Array<Token> = exodiaList.map((nft: NFT) => {
          const { name, contracts } = nft;
          if (nft.contracts[0]) {
            const { address, symbol } = contracts[0];
            return { name, address, symbol };
          }
        });

        const unifiedList: Array<Token> = [...erc20sList, ...nftsList];

        setTokensList(unifiedList);
      } catch (err) {
        showToast("Failed to load ERC20s & NFTs list. Please enter an address manually.", "error");
      }
    };

    console.log(tokensList); // Just here to make sure it passes the gc hook. Can remove once actual use is made of tokensList.

    fetchTokens();
  }, []);

  useEffect(() => {
    setSelectedTimeZone(eventType.timeZone || "");
  }, []);

  async function deleteEventTypeHandler(event: React.MouseEvent<HTMLElement, MouseEvent>) {
    event.preventDefault();

    const payload = { id: eventType.id };
    deleteMutation.mutate(payload);
  }

  const openLocationModal = (type: LocationType) => {
    setSelectedLocation(locationOptions.find((option) => option.value === type));
    setShowLocationModal(true);
  };

  const removeLocation = (selectedLocation: typeof eventType.locations[number]) => {
    formMethods.setValue(
      "locations",
      formMethods.getValues("locations").filter((location) => location.type !== selectedLocation.type),
      { shouldValidate: true }
    );
  };

  const LocationOptions = () => {
    if (!selectedLocation) {
      return null;
    }
    switch (selectedLocation.value) {
      case LocationType.InPerson:
        return (
          <div>
            <label htmlFor="address" className="block text-sm font-medium text-gray-700">
              {t("set_address_place")}
            </label>
            <div className="mt-1">
              <input
                type="text"
                {...locationFormMethods.register("locationAddress")}
                id="address"
                required
                className="focus:border-primary-500 focus:ring-primary-500 block w-full rounded-sm border-gray-300 text-sm shadow-sm"
                defaultValue={
                  formMethods
                    .getValues("locations")
                    .find((location) => location.type === LocationType.InPerson)?.address
                }
              />
            </div>
          </div>
        );
      case LocationType.Link:
        return (
          <div>
            <label htmlFor="address" className="block text-sm font-medium text-gray-700">
              {t("set_link_meeting")}
            </label>
            <div className="mt-1">
              <input
                type="text"
                {...locationFormMethods.register("locationLink")}
                id="address"
                required
                className="focus:border-primary-500 focus:ring-primary-500 block w-full rounded-sm border-gray-300 shadow-sm sm:text-sm"
                defaultValue={
                  formMethods.getValues("locations").find((location) => location.type === LocationType.Link)
                    ?.link
                }
              />
              {locationFormMethods.formState.errors.locationLink && (
                <p className="mt-1 text-red-500">
                  {locationFormMethods.formState.errors.locationLink.message}
                </p>
              )}
            </div>
          </div>
        );
      case LocationType.Phone:
        return <p className="text-sm">{t("cal_invitee_phone_number_scheduling")}</p>;
      case LocationType.GoogleMeet:
        return <p className="text-sm">{t("cal_provide_google_meet_location")}</p>;
      case LocationType.Zoom:
        return <p className="text-sm">{t("cal_provide_zoom_meeting_url")}</p>;
      case LocationType.Daily:
        return <p className="text-sm">{t("cal_provide_video_meeting_url")}</p>;
      case LocationType.Jitsi:
        return <p className="text-sm">{t("cal_provide_jitsi_meeting_url")}</p>;
      case LocationType.Huddle01:
        return <p className="text-sm">{t("cal_provide_huddle01_meeting_url")}</p>;
      case LocationType.Tandem:
        return <p className="text-sm">{t("cal_provide_tandem_meeting_url")}</p>;
      case LocationType.Teams:
        return <p className="text-sm">{t("cal_provide_teams_meeting_url")}</p>;
      default:
        return null;
    }
  };

  const removeCustom = (index: number) => {
    formMethods.getValues("customInputs").splice(index, 1);
    customInputs.splice(index, 1);
    setCustomInputs([...customInputs]);
  };

  const schedulingTypeOptions: {
    value: SchedulingType;
    label: string;
    description: string;
  }[] = [
    {
      value: SchedulingType.COLLECTIVE,
      label: t("collective"),
      description: t("collective_description"),
    },
    {
      value: SchedulingType.ROUND_ROBIN,
      label: t("round_robin"),
      description: t("round_robin_description"),
    },
  ];

  const [periodDates] = useState<{ startDate: Date; endDate: Date }>({
    startDate: new Date(eventType.periodStartDate || Date.now()),
    endDate: new Date(eventType.periodEndDate || Date.now()),
  });

  const permalink = `${process.env.NEXT_PUBLIC_APP_URL}/${
    team ? `team/${team.slug}` : eventType.users[0].username
  }/${eventType.slug}`;

  const mapUserToValue = ({
    id,
    name,
    username,
  }: {
    id: number | null;
    name: string | null;
    username: string | null;
  }) => ({
    value: `${id || ""}`,
    label: `${name || ""}`,
    avatar: `${process.env.NEXT_PUBLIC_APP_URL}/${username}/avatar.png`,
  });

  const formMethods = useForm<{
    title: string;
    eventTitle: string;
    smartContractAddress: string;
    eventName: string;
    slug: string;
    length: number;
    description: string;
    disableGuests: boolean;
    requiresConfirmation: boolean;
    schedulingType: SchedulingType | null;
    price: number;
    hidden: boolean;
    locations: { type: LocationType; address?: string; link?: string }[];
    customInputs: EventTypeCustomInput[];
    users: string[];
    availability: {
      openingHours: AvailabilityInput[];
      dateOverrides: AvailabilityInput[];
    };
    timeZone: string;
    periodType: PeriodType;
    periodDays: number;
    periodCountCalendarDays: "1" | "0";
    periodDates: { startDate: Date; endDate: Date };
    minimumBookingNotice: number;
    beforeBufferTime: number;
    afterBufferTime: number;
    slotInterval: number | null;
    destinationCalendar: {
      integration: string;
      externalId: string;
    };
  }>({
    defaultValues: {
      locations: eventType.locations || [],
      periodDates: {
        startDate: periodDates.startDate,
        endDate: periodDates.endDate,
      },
    },
  });

  const locationFormSchema = z.object({
    locationType: z.string(),
    locationAddress: z.string().optional(),
    locationLink: z.string().url().optional(), // URL validates as new URL() - which requires HTTPS:// In the input field
  });

  const locationFormMethods = useForm<{
    locationType: LocationType;
    locationAddress?: string; // TODO: We should validate address or fetch the address from googles api to see if its valid?
    locationLink?: string; // Currently this only accepts links that are HTTPS://
  }>({
    resolver: zodResolver(locationFormSchema),
  });
  const Locations = () => {
    return (
      <div className="w-full">
        {formMethods.getValues("locations").length === 0 && (
          <div className="flex">
            <Select
              options={locationOptions}
              isSearchable={false}
              classNamePrefix="react-select"
              className="react-select-container focus:border-primary-500 focus:ring-primary-500 block w-full min-w-0 flex-1 rounded-sm border border-gray-300 sm:text-sm"
              onChange={(e) => {
                if (e?.value) {
                  locationFormMethods.setValue("locationType", e.value);
                  openLocationModal(e.value);
                }
              }}
            />
          </div>
        )}
        {formMethods.getValues("locations").length > 0 && (
          <ul>
            {formMethods.getValues("locations").map((location) => (
              <li
                key={location.type}
                className="mb-2 rounded-sm border border-neutral-300 py-1.5 px-2 shadow-sm">
                <div className="flex justify-between">
                  {location.type === LocationType.InPerson && (
                    <div className="flex flex-grow items-center">
                      <LocationMarkerIcon className="h-6 w-6" />
                      <input
                        disabled
                        className="w-full border-0 bg-transparent text-sm ltr:ml-2 rtl:mr-2"
                        value={location.address}
                      />
                    </div>
                  )}
                  {location.type === LocationType.Link && (
                    <div className="flex flex-grow items-center">
                      <GlobeAltIcon className="h-6 w-6" />
                      <input
                        disabled
                        className="w-full border-0 bg-transparent text-sm ltr:ml-2 rtl:mr-2"
                        value={location.link}
                      />
                    </div>
                  )}
                  {location.type === LocationType.Phone && (
                    <div className="flex flex-grow items-center">
                      <PhoneIcon className="h-6 w-6" />
                      <span className="text-sm ltr:ml-2 rtl:mr-2">{t("phone_call")}</span>
                    </div>
                  )}
                  {location.type === LocationType.GoogleMeet && (
                    <div className="flex flex-grow items-center">
                      <svg
                        className="h-6 w-6"
                        viewBox="0 0 64 54"
                        fill="none"
                        xmlns="http://www.w3.org/2000/svg">
                        <path d="M16 0V16H0" fill="#EA4335" />
                        <path
                          d="M16 0V16H37.3333V27.0222L53.3333 14.0444V5.33332C53.3333 1.77777 51.5555 0 47.9999 0"
                          fill="#FFBA00"
                        />
                        <path
                          d="M15.6438 53.3341V37.3341H37.3326V26.6675L53.3326 39.2897V48.0008C53.3326 51.5563 51.5548 53.3341 47.9993 53.3341"
                          fill="#00AC47"
                        />
                        <path d="M37.3335 26.6662L53.3335 13.6885V39.644" fill="#00832D" />
                        <path
                          d="M53.3335 13.6892L60.8001 7.64481C62.4001 6.40037 64.0001 6.40037 64.0001 8.88925V44.4447C64.0001 46.9336 62.4001 46.9336 60.8001 45.6892L53.3335 39.6447"
                          fill="#00AC47"
                        />
                        <path
                          d="M0 36.9785V48.0007C0 51.5563 1.77777 53.334 5.33332 53.334H16V36.9785"
                          fill="#0066DA"
                        />
                        <path d="M0 16H16V37.3333H0" fill="#2684FC" />
                      </svg>

                      <span className="text-sm ltr:ml-2 rtl:mr-2">Google Meet</span>
                    </div>
                  )}
                  {location.type === LocationType.Huddle01 && (
                    <div className="flex flex-grow items-center">
                      <svg
                        width="1.25em"
                        height="1.25em"
                        viewBox="0 0 26 18"
                        fill="none"
                        xmlns="http://www.w3.org/2000/svg">
                        <path
                          d="M14.8607 0H4.04353C3.16693 0 2.32622 0.347292 1.70636 0.965476C1.08651 1.58366 0.738281 2.4221 0.738281 3.29634V14.0844C0.738281 14.9586 1.08651 15.7971 1.70636 16.4152C2.32622 17.0334 3.16693 17.3807 4.04353 17.3807H14.8607C15.7373 17.3807 16.578 17.0334 17.1979 16.4152C17.8177 15.7971 18.166 14.9586 18.166 14.0844V3.29634C18.166 2.4221 17.8177 1.58366 17.1979 0.965476C16.578 0.347292 15.7373 0 14.8607 0V0Z"
                          fill="#246BFD"
                        />
                        <path
                          d="M24.1641 3.10754C24.0122 3.14004 23.8679 3.20106 23.7389 3.28734L21.1623 4.85161C20.7585 5.09889 20.4269 5.44766 20.2008 5.86299C19.9686 6.28713 19.8472 6.76272 19.8477 7.24595V10.1407C19.8475 10.6251 19.9694 11.1017 20.2023 11.5267C20.4295 11.9431 20.7627 12.2925 21.1683 12.5396L23.7645 14.1038C23.9325 14.2074 24.1202 14.2753 24.3158 14.3031C24.5103 14.3302 24.7084 14.3164 24.8973 14.2627C25.0881 14.2077 25.2659 14.1149 25.4201 13.99C25.5764 13.862 25.706 13.7047 25.8017 13.527C25.9321 13.2836 26.0003 13.0118 26 12.7359V4.62985C25.9995 4.39497 25.9483 4.16296 25.8498 3.94961C25.7523 3.73989 25.6097 3.55418 25.4321 3.40571C25.258 3.26046 25.0522 3.15784 24.8311 3.10604C24.6118 3.05359 24.3832 3.0541 24.1641 3.10754Z"
                          fill="#246BFD"
                        />
                        <path
                          d="M7.07325 14.3165C6.26596 14.3165 5.64849 14.0822 5.22081 13.6138C4.79313 13.1453 4.57928 12.484 4.57928 11.63V6.0112C4.57928 5.15515 4.79313 4.49338 5.22081 4.0259C5.64849 3.55842 6.26596 3.32418 7.07325 3.32318C7.87452 3.32318 8.4915 3.55742 8.92419 4.0259C9.35687 4.49438 9.57071 5.15615 9.5657 6.0112V11.63C9.5657 12.484 9.35186 13.1453 8.92419 13.6138C8.49651 14.0822 7.87953 14.3165 7.07325 14.3165ZM7.07325 12.7897C7.63914 12.7897 7.92259 12.4401 7.9236 11.7408V5.90332C7.9236 5.20409 7.64015 4.85448 7.07325 4.85448C6.50635 4.85448 6.2224 5.20409 6.2214 5.90332V11.7363C6.2214 12.4396 6.50534 12.7907 7.07325 12.7897Z"
                          fill="white"
                        />
                        <path
                          d="M12.6791 6.0112H10.9619V4.82002C11.3388 4.83087 11.7155 4.78952 12.0811 4.69716C12.3452 4.63341 12.5856 4.49564 12.7737 4.3001C12.9727 4.05484 13.1254 3.77563 13.2244 3.47601H14.3287V14.1637H12.6791V6.0112Z"
                          fill="white"
                        />
                      </svg>
                      <span className="ml-2 text-sm">Huddle01 Web3 Video</span>
                    </div>
                  )}
                  {location.type === LocationType.Daily && (
                    <div className="flex flex-grow items-center">
                      <svg
                        id="svg"
                        version="1.1"
                        xmlns="http://www.w3.org/2000/svg"
                        width="1.25em"
                        height="1.25em"
                        viewBox="0, 0, 400,400">
                        <g id="svgg">
                          <path
                            id="path0"
                            d="M100.400 142.062 C 99.630 142.280,98.394 143.076,97.654 143.830 C 96.914 144.583,95.997 145.200,95.616 145.200 C 94.776 145.200,93.802 146.248,93.389 147.598 C 93.221 148.147,92.560 149.054,91.919 149.613 C 90.024 151.267,90.020 151.390,90.010 199.645 C 89.999 248.545,90.014 248.945,91.940 250.744 C 92.571 251.334,93.229 252.262,93.401 252.808 C 93.751 253.916,95.054 255.200,95.829 255.200 C 96.107 255.200,96.710 255.808,97.169 256.550 C 98.373 258.498,94.832 258.400,164.273 258.400 C 231.741 258.400,231.099 258.418,231.949 256.552 C 232.208 255.983,233.149 255.250,234.197 254.801 C 235.357 254.304,236.005 253.774,236.014 253.314 C 236.021 252.921,236.375 251.880,236.800 251.000 C 237.225 250.120,237.579 249.119,237.586 248.776 C 237.594 248.434,237.864 247.804,238.187 247.376 C 238.696 246.704,238.776 240.392,238.787 200.426 C 238.801 149.852,238.967 154.051,236.799 149.949 C 236.610 149.591,236.332 148.647,236.183 147.850 C 235.956 146.640,235.591 146.227,233.964 145.342 C 232.893 144.759,231.907 143.938,231.774 143.518 C 231.641 143.098,231.052 142.539,230.466 142.277 C 229.079 141.657,102.567 141.447,100.400 142.062 "
                            stroke="none"
                            fill="#f9f9f9"
                            fillRule="evenodd"></path>
                          <path
                            id="path1"
                            d="M304.600 153.562 C 304.160 153.717,302.589 154.419,301.109 155.122 C 299.629 155.825,298.171 156.400,297.869 156.400 C 297.567 156.400,296.528 156.977,295.560 157.682 C 294.592 158.387,292.872 159.272,291.739 159.649 C 290.605 160.025,288.743 160.976,287.602 161.761 C 286.460 162.547,284.778 163.386,283.863 163.628 C 282.948 163.869,281.300 164.672,280.200 165.413 C 279.100 166.154,277.660 166.885,277.000 167.037 C 275.491 167.385,272.800 168.718,272.800 169.117 C 272.800 169.485,270.749 170.506,268.629 171.194 C 266.207 171.979,263.730 174.650,263.412 176.820 C 262.921 180.167,263.353 224.092,263.889 225.295 C 264.635 226.970,266.755 228.668,269.300 229.629 C 270.565 230.107,271.600 230.622,271.600 230.775 C 271.600 231.219,274.452 232.687,276.241 233.162 C 277.144 233.403,278.381 234.061,278.991 234.626 C 279.600 235.191,281.382 236.125,282.950 236.701 C 284.517 237.278,286.430 238.236,287.200 238.831 C 287.970 239.426,289.320 240.126,290.200 240.387 C 292.160 240.967,294.400 242.079,294.400 242.472 C 294.400 242.837,297.518 244.231,299.125 244.584 C 299.790 244.730,300.737 245.198,301.228 245.625 C 301.720 246.051,302.620 246.400,303.228 246.400 C 303.837 246.400,304.605 246.504,304.936 246.631 C 305.267 246.758,305.902 246.498,306.348 246.052 C 306.793 245.607,307.721 244.951,308.410 244.595 C 310.905 243.305,310.800 245.287,310.800 199.575 C 310.800 155.897,310.789 155.600,309.169 155.600 C 309.026 155.600,308.231 155.060,307.400 154.400 C 306.569 153.740,305.780 153.218,305.645 153.240 C 305.510 153.262,305.040 153.407,304.600 153.562 "
                            stroke="none"
                            fill="#1be7b8"
                            fillRule="evenodd"></path>
                          <path
                            id="path2"
                            d="M104.148 137.776 C 103.459 138.076,102.774 138.519,102.624 138.760 C 102.475 139.002,101.832 139.200,101.196 139.200 C 98.679 139.200,95.594 140.337,94.191 141.782 C 93.434 142.562,92.630 143.200,92.406 143.200 C 92.181 143.200,91.703 143.875,91.344 144.700 C 90.984 145.525,90.140 146.560,89.467 147.000 C 87.556 148.251,87.579 147.532,87.693 201.219 L 87.800 252.069 88.800 252.944 C 89.350 253.425,90.311 254.498,90.935 255.328 C 91.559 256.159,92.682 257.235,93.430 257.719 C 94.178 258.204,94.792 258.829,94.795 259.110 C 94.801 259.708,96.289 260.360,98.770 260.851 C 99.743 261.044,100.887 261.516,101.311 261.901 C 102.535 263.008,223.251 262.983,224.942 261.875 C 225.616 261.433,227.174 261.056,228.925 260.910 C 232.411 260.620,234.281 259.898,234.866 258.616 C 235.107 258.087,235.812 257.444,236.432 257.187 C 237.635 256.688,238.800 255.226,238.800 254.214 C 238.800 253.876,239.039 253.600,239.330 253.600 C 239.622 253.600,240.297 253.135,240.830 252.568 L 241.800 251.536 241.800 200.335 L 241.800 149.134 240.400 147.884 C 239.630 147.197,238.690 145.944,238.312 145.101 C 237.852 144.075,237.232 143.430,236.441 143.154 C 235.696 142.895,235.110 142.318,234.859 141.598 C 234.411 140.311,233.008 139.763,229.068 139.333 C 227.786 139.194,226.522 138.865,226.260 138.603 C 224.854 137.196,225.002 137.200,164.726 137.216 C 115.566 137.229,105.185 137.325,104.148 137.776 M230.299 140.581 C 231.013 140.751,232.363 141.600,233.299 142.466 C 234.235 143.333,235.488 144.338,236.085 144.699 C 236.684 145.061,237.282 145.862,237.419 146.487 C 237.556 147.110,238.076 148.110,238.574 148.710 C 240.721 151.291,240.592 148.280,240.713 198.600 C 240.829 246.814,240.750 249.650,239.248 251.152 C 238.800 251.600,238.071 252.676,237.629 253.543 C 237.187 254.410,236.187 255.514,235.407 255.995 C 234.628 256.477,233.798 257.231,233.563 257.670 C 232.125 260.355,229.256 260.458,160.200 260.300 C 96.040 260.154,98.009 260.223,96.185 258.055 C 95.663 257.435,94.598 256.495,93.818 255.964 C 93.037 255.434,92.310 254.730,92.202 254.400 C 92.094 254.070,91.396 253.117,90.652 252.283 C 88.728 250.126,88.809 252.440,88.804 199.526 C 88.800 148.835,88.746 150.246,90.767 148.075 C 91.445 147.347,92.000 146.583,92.000 146.379 C 92.000 145.965,94.367 143.600,94.781 143.600 C 94.926 143.600,95.721 142.979,96.550 142.220 C 97.645 141.217,98.567 140.772,99.928 140.589 C 100.958 140.450,101.980 140.273,102.200 140.195 C 103.020 139.904,229.052 140.284,230.299 140.581 M302.261 151.784 C 301.415 152.085,300.477 152.683,300.177 153.111 C 299.589 153.951,298.498 154.440,295.467 155.223 C 294.179 155.556,293.257 156.096,292.706 156.841 C 292.120 157.635,291.307 158.082,289.909 158.382 C 287.523 158.894,286.569 159.361,285.000 160.786 C 284.254 161.463,282.944 162.058,281.536 162.358 C 279.852 162.717,278.929 163.194,277.936 164.216 C 277.201 164.973,276.327 165.593,275.994 165.596 C 274.726 165.605,271.323 167.114,270.329 168.107 C 269.759 168.678,268.506 169.354,267.546 169.609 C 263.906 170.578,262.647 172.127,261.546 176.994 C 260.707 180.702,260.406 219.312,261.200 221.401 C 261.420 221.979,261.860 223.699,262.178 225.222 C 262.801 228.210,263.915 229.763,265.769 230.228 C 266.340 230.371,266.906 230.649,267.027 230.844 C 267.148 231.040,267.598 231.200,268.028 231.200 C 268.457 231.200,269.121 231.575,269.504 232.034 C 270.324 233.017,272.827 234.231,274.800 234.604 C 275.626 234.760,276.610 235.349,277.200 236.040 C 277.950 236.919,278.976 237.422,281.300 238.052 C 283.242 238.578,284.400 239.096,284.400 239.438 C 284.400 240.158,287.095 241.510,289.201 241.847 C 290.693 242.085,292.400 243.256,292.400 244.041 C 292.400 244.329,297.174 246.000,297.997 246.000 C 298.233 246.000,299.057 246.630,299.827 247.400 C 301.156 248.729,301.366 248.800,303.981 248.800 L 306.736 248.800 309.338 246.578 C 312.714 243.696,312.469 247.711,312.322 197.737 L 312.200 156.074 310.962 154.537 C 308.533 151.521,305.601 150.593,302.261 151.784 M307.400 154.400 C 308.231 155.060,309.026 155.600,309.169 155.600 C 310.789 155.600,310.800 155.897,310.800 199.575 C 310.800 245.287,310.905 243.305,308.410 244.595 C 307.721 244.951,306.793 245.607,306.348 246.052 C 305.902 246.498,305.267 246.758,304.936 246.631 C 304.605 246.504,303.837 246.400,303.228 246.400 C 302.620 246.400,301.720 246.051,301.228 245.625 C 300.737 245.198,299.790 244.730,299.125 244.584 C 297.518 244.231,294.400 242.837,294.400 242.472 C 294.400 242.079,292.160 240.967,290.200 240.387 C 289.320 240.126,287.970 239.426,287.200 238.831 C 286.430 238.236,284.517 237.278,282.950 236.701 C 281.382 236.125,279.600 235.191,278.991 234.626 C 278.381 234.061,277.144 233.403,276.241 233.162 C 274.452 232.687,271.600 231.219,271.600 230.775 C 271.600 230.622,270.565 230.107,269.300 229.629 C 266.755 228.668,264.635 226.970,263.889 225.295 C 263.353 224.092,262.921 180.167,263.412 176.820 C 263.730 174.650,266.207 171.979,268.629 171.194 C 270.749 170.506,272.800 169.485,272.800 169.117 C 272.800 168.718,275.491 167.385,277.000 167.037 C 277.660 166.885,279.100 166.154,280.200 165.413 C 281.300 164.672,282.948 163.869,283.863 163.628 C 284.778 163.386,286.460 162.547,287.602 161.761 C 288.743 160.976,290.605 160.025,291.739 159.649 C 292.872 159.272,294.592 158.387,295.560 157.682 C 296.528 156.977,297.567 156.400,297.869 156.400 C 298.171 156.400,299.629 155.825,301.109 155.122 C 303.608 153.934,305.049 153.337,305.645 153.240 C 305.780 153.218,306.569 153.740,307.400 154.400 "
                            stroke="none"
                            fill="#4c545c"
                            fillRule="evenodd"></path>
                          <path
                            id="path3"
                            d="M102.200 140.195 C 101.980 140.273,100.958 140.450,99.928 140.589 C 98.567 140.772,97.645 141.217,96.550 142.220 C 95.721 142.979,94.926 143.600,94.781 143.600 C 94.367 143.600,92.000 145.965,92.000 146.379 C 92.000 146.583,91.445 147.347,90.767 148.075 C 88.746 150.246,88.800 148.835,88.804 199.526 C 88.809 252.440,88.728 250.126,90.652 252.283 C 91.396 253.117,92.094 254.070,92.202 254.400 C 92.310 254.730,93.037 255.434,93.818 255.964 C 94.598 256.495,95.663 257.435,96.185 258.055 C 98.009 260.223,96.040 260.154,160.200 260.300 C 229.256 260.458,232.125 260.355,233.563 257.670 C 233.798 257.231,234.628 256.477,235.407 255.995 C 236.187 255.514,237.187 254.410,237.629 253.543 C 238.071 252.676,238.800 251.600,239.248 251.152 C 240.750 249.650,240.829 246.814,240.713 198.600 C 240.592 148.280,240.721 151.291,238.574 148.710 C 238.076 148.110,237.556 147.110,237.419 146.487 C 237.282 145.862,236.684 145.061,236.085 144.699 C 235.488 144.338,234.235 143.333,233.299 142.466 C 232.363 141.600,231.013 140.751,230.299 140.581 C 229.052 140.284,103.020 139.904,102.200 140.195 M230.466 142.277 C 231.052 142.539,231.641 143.098,231.774 143.518 C 231.907 143.938,232.893 144.759,233.964 145.342 C 235.591 146.227,235.956 146.640,236.183 147.850 C 236.332 148.647,236.610 149.591,236.799 149.949 C 238.967 154.051,238.801 149.852,238.787 200.426 C 238.776 240.392,238.696 246.704,238.187 247.376 C 237.864 247.804,237.594 248.434,237.586 248.776 C 237.579 249.119,237.225 250.120,236.800 251.000 C 236.375 251.880,236.021 252.921,236.014 253.314 C 236.005 253.774,235.357 254.304,234.197 254.801 C 233.149 255.250,232.208 255.983,231.949 256.552 C 231.099 258.418,231.741 258.400,164.273 258.400 C 94.832 258.400,98.373 258.498,97.169 256.550 C 96.710 255.808,96.107 255.200,95.829 255.200 C 95.054 255.200,93.751 253.916,93.401 252.808 C 93.229 252.262,92.571 251.334,91.940 250.744 C 90.014 248.945,89.999 248.545,90.010 199.645 C 90.020 151.390,90.024 151.267,91.919 149.613 C 92.560 149.054,93.221 148.147,93.389 147.598 C 93.802 146.248,94.776 145.200,95.616 145.200 C 95.997 145.200,96.914 144.583,97.654 143.830 C 98.394 143.076,99.630 142.280,100.400 142.062 C 102.567 141.447,229.079 141.657,230.466 142.277 "
                            stroke="none"
                            fill="#949c9c"
                            fillRule="evenodd"></path>
                          <path
                            id="path4"
                            d="M35.200 0.984 C 35.200 1.947,35.121 1.971,31.700 2.084 L 28.200 2.200 28.077 3.900 L 27.954 5.600 25.403 5.600 C 21.914 5.600,20.903 6.043,20.590 7.712 C 20.367 8.902,20.142 9.103,18.669 9.430 C 17.102 9.777,16.988 9.898,16.800 11.400 C 16.605 12.956,16.554 13.003,14.922 13.122 C 13.260 13.243,13.243 13.260,13.122 14.922 C 13.003 16.554,12.956 16.605,11.400 16.800 C 9.898 16.988,9.777 17.102,9.430 18.669 C 9.103 20.142,8.902 20.367,7.712 20.590 C 6.043 20.903,5.600 21.914,5.600 25.403 L 5.600 27.954 3.900 28.077 L 2.200 28.200 2.084 31.700 C 1.971 35.121,1.947 35.200,0.984 35.200 L 0.000 35.200 0.000 200.000 L 0.000 364.800 0.984 364.800 C 1.947 364.800,1.971 364.879,2.084 368.300 L 2.200 371.800 3.900 372.177 L 5.600 372.554 5.600 374.851 C 5.600 378.083,6.072 379.102,7.712 379.410 C 8.902 379.633,9.103 379.858,9.430 381.331 C 9.777 382.898,9.898 383.012,11.400 383.200 C 12.953 383.394,13.004 383.449,13.121 385.059 C 13.247 386.786,13.757 387.181,15.876 387.195 C 16.598 387.199,16.773 387.463,16.876 388.700 C 16.992 390.104,17.107 390.224,18.669 390.570 C 20.142 390.897,20.367 391.098,20.590 392.288 C 20.903 393.957,21.914 394.400,25.403 394.400 L 27.954 394.400 28.077 396.100 L 28.200 397.800 31.700 397.916 C 35.121 398.029,35.200 398.053,35.200 399.016 L 35.200 400.000 200.000 400.000 L 364.800 400.000 364.800 399.016 C 364.800 398.053,364.879 398.029,368.300 397.916 L 371.800 397.800 372.177 396.100 L 372.554 394.400 375.103 394.400 C 378.233 394.400,379.094 393.974,379.414 392.265 C 379.633 391.101,379.865 390.896,381.331 390.570 C 382.893 390.224,383.008 390.104,383.124 388.700 C 383.241 387.288,383.327 387.200,384.596 387.200 C 386.308 387.200,387.200 386.308,387.200 384.596 C 387.200 383.327,387.288 383.241,388.700 383.124 C 390.104 383.008,390.224 382.893,390.570 381.331 C 390.896 379.865,391.101 379.633,392.265 379.414 C 393.974 379.094,394.400 378.233,394.400 375.103 L 394.400 372.554 396.100 372.177 L 397.800 371.800 397.916 368.300 C 398.029 364.879,398.053 364.800,399.016 364.800 L 400.000 364.800 400.000 200.000 L 400.000 35.200 399.016 35.200 C 398.053 35.200,398.029 35.121,397.916 31.700 L 397.800 28.200 396.100 28.077 L 394.400 27.954 394.400 25.403 C 394.400 21.914,393.957 20.903,392.288 20.590 C 391.098 20.367,390.897 20.142,390.570 18.669 C 390.224 17.107,390.104 16.992,388.700 16.876 C 387.463 16.773,387.199 16.598,387.195 15.876 C 387.181 13.757,386.786 13.247,385.059 13.121 C 383.452 13.004,383.396 12.953,383.275 11.480 C 383.121 9.617,382.265 9.200,378.597 9.200 L 376.046 9.200 375.923 7.500 C 375.802 5.821,375.779 5.798,374.173 5.681 C 372.616 5.566,372.529 5.488,372.173 3.881 L 371.800 2.200 368.300 2.084 C 364.879 1.971,364.800 1.947,364.800 0.984 L 364.800 0.000 200.000 0.000 L 35.200 0.000 35.200 0.984 M224.918 137.663 C 225.394 137.918,225.998 138.341,226.260 138.603 C 226.522 138.865,227.786 139.194,229.068 139.333 C 233.008 139.763,234.411 140.311,234.859 141.598 C 235.110 142.318,235.696 142.895,236.441 143.154 C 237.232 143.430,237.852 144.075,238.312 145.101 C 238.690 145.944,239.630 147.197,240.400 147.884 L 241.800 149.134 241.800 200.335 L 241.800 251.536 240.830 252.568 C 240.297 253.135,239.622 253.600,239.330 253.600 C 239.039 253.600,238.800 253.876,238.800 254.214 C 238.800 255.226,237.635 256.688,236.432 257.187 C 235.812 257.444,235.107 258.087,234.866 258.616 C 234.281 259.898,232.411 260.620,228.925 260.910 C 227.174 261.056,225.616 261.433,224.942 261.875 C 223.251 262.983,102.535 263.008,101.311 261.901 C 100.887 261.516,99.743 261.044,98.770 260.851 C 96.289 260.360,94.801 259.708,94.795 259.110 C 94.792 258.829,94.178 258.204,93.430 257.719 C 92.682 257.235,91.559 256.159,90.935 255.328 C 90.311 254.498,89.350 253.425,88.800 252.944 L 87.800 252.069 87.693 201.219 C 87.579 147.532,87.556 148.251,89.467 147.000 C 90.140 146.560,90.984 145.525,91.344 144.700 C 91.703 143.875,92.181 143.200,92.406 143.200 C 92.630 143.200,93.434 142.562,94.191 141.782 C 95.594 140.337,98.679 139.200,101.196 139.200 C 101.832 139.200,102.475 139.002,102.624 138.760 C 103.575 137.222,103.193 137.232,164.726 137.216 C 208.933 137.204,224.273 137.318,224.918 137.663 M308.162 152.107 C 309.021 152.598,310.281 153.692,310.962 154.537 L 312.200 156.074 312.322 197.737 C 312.469 247.711,312.714 243.696,309.338 246.578 L 306.736 248.800 303.981 248.800 C 301.366 248.800,301.156 248.729,299.827 247.400 C 299.057 246.630,298.233 246.000,297.997 246.000 C 297.174 246.000,292.400 244.329,292.400 244.041 C 292.400 243.256,290.693 242.085,289.201 241.847 C 287.095 241.510,284.400 240.158,284.400 239.438 C 284.400 239.096,283.242 238.578,281.300 238.052 C 278.976 237.422,277.950 236.919,277.200 236.040 C 276.610 235.349,275.626 234.760,274.800 234.604 C 272.827 234.231,270.324 233.017,269.504 232.034 C 269.121 231.575,268.457 231.200,268.028 231.200 C 267.598 231.200,267.148 231.040,267.027 230.844 C 266.906 230.649,266.340 230.371,265.769 230.228 C 263.915 229.763,262.801 228.210,262.178 225.222 C 261.860 223.699,261.420 221.979,261.200 221.401 C 260.406 219.312,260.707 180.702,261.546 176.994 C 262.647 172.127,263.906 170.578,267.546 169.609 C 268.506 169.354,269.759 168.678,270.329 168.107 C 271.323 167.114,274.726 165.605,275.994 165.596 C 276.327 165.593,277.201 164.973,277.936 164.216 C 278.929 163.194,279.852 162.717,281.536 162.358 C 282.944 162.058,284.254 161.463,285.000 160.786 C 286.569 159.361,287.523 158.894,289.909 158.382 C 291.307 158.082,292.120 157.635,292.706 156.841 C 293.257 156.096,294.179 155.556,295.467 155.223 C 298.498 154.440,299.589 153.951,300.177 153.111 C 301.487 151.241,305.719 150.709,308.162 152.107 "
                            stroke="none"
                            fill="#141c24"
                            fillRule="evenodd"></path>
                        </g>
                      </svg>
                      <span className="text-sm ltr:ml-2 rtl:mr-2">Daily.co Video</span>
                    </div>
                  )}
                  {location.type === LocationType.Zoom && (
                    <div className="flex flex-grow items-center">
                      <svg
                        className="h-6 w-6"
                        viewBox="0 0 64 64"
                        fill="none"
                        xmlns="http://www.w3.org/2000/svg">
                        <path
                          d="M32 0C49.6733 0 64 14.3267 64 32C64 49.6733 49.6733 64 32 64C14.3267 64 0 49.6733 0 32C0 14.3267 14.3267 0 32 0Z"
                          fill="#E5E5E4"
                        />
                        <path
                          d="M32.0002 0.623047C49.3292 0.623047 63.3771 14.6709 63.3771 31.9999C63.3771 49.329 49.3292 63.3768 32.0002 63.3768C14.6711 63.3768 0.623291 49.329 0.623291 31.9999C0.623291 14.6709 14.6716 0.623047 32.0002 0.623047Z"
                          fill="white"
                        />
                        <path
                          d="M31.9998 3.14014C47.9386 3.14014 60.8597 16.0612 60.8597 32C60.8597 47.9389 47.9386 60.8599 31.9998 60.8599C16.0609 60.8599 3.13989 47.9389 3.13989 32C3.13989 16.0612 16.0609 3.14014 31.9998 3.14014Z"
                          fill="#4A8CFF"
                        />
                        <path
                          d="M13.1711 22.9581V36.5206C13.1832 39.5875 15.6881 42.0558 18.743 42.0433H38.5125C39.0744 42.0433 39.5266 41.5911 39.5266 41.0412V27.4788C39.5145 24.4119 37.0096 21.9435 33.9552 21.956H14.1857C13.6238 21.956 13.1716 22.4082 13.1716 22.9581H13.1711ZM40.7848 28.2487L48.9469 22.2864C49.6557 21.6998 50.2051 21.8462 50.2051 22.9095V41.0903C50.2051 42.2999 49.5329 42.1536 48.9469 41.7134L40.7848 35.7631V28.2487Z"
                          fill="white"
                        />
                      </svg>
                      <span className="text-sm ltr:ml-2 rtl:mr-2">Zoom Video</span>
                    </div>
                  )}
                  {location.type === LocationType.Tandem && (
                    <div className="flex flex-grow items-center">
                      <svg
                        width="1.25em"
                        height="1.25em"
                        viewBox="0 0 400 400"
                        fill="none"
                        xmlns="http://www.w3.org/2000/svg">
                        <path
                          fillRule="evenodd"
                          clipRule="evenodd"
                          d="M167.928 256.163L64 324V143.835L167.928 76V256.163Z"
                          fill="#4341DC"
                        />
                        <path
                          fillRule="evenodd"
                          clipRule="evenodd"
                          d="M335.755 256.163L231.827 324V143.835L335.755 76V256.163Z"
                          fill="#00B6B6"
                        />
                      </svg>
                      <span className="ml-2 text-sm">Tandem Video</span>
                    </div>
                  )}
                  {location.type === LocationType.Jitsi && (
                    <div className="flex flex-grow items-center">
                      <svg
                        className="h-6 w-6"
                        viewBox="0 0 64 64"
                        fill="none"
                        xmlns="http://www.w3.org/2000/svg">
                        <path
                          d="M32 0C49.6733 0 64 14.3267 64 32C64 49.6733 49.6733 64 32 64C14.3267 64 0 49.6733 0 32C0 14.3267 14.3267 0 32 0Z"
                          fill="#E5E5E4"
                        />
                        <path
                          d="M32.0002 0.623047C49.3292 0.623047 63.3771 14.6709 63.3771 31.9999C63.3771 49.329 49.3292 63.3768 32.0002 63.3768C14.6711 63.3768 0.623291 49.329 0.623291 31.9999C0.623291 14.6709 14.6716 0.623047 32.0002 0.623047Z"
                          fill="white"
                        />
                        <path
                          d="M31.9998 3.14014C47.9386 3.14014 60.8597 16.0612 60.8597 32C60.8597 47.9389 47.9386 60.8599 31.9998 60.8599C16.0609 60.8599 3.13989 47.9389 3.13989 32C3.13989 16.0612 16.0609 3.14014 31.9998 3.14014Z"
                          fill="#4A8CFF"
                        />
                        <path
                          d="M13.1711 22.9581V36.5206C13.1832 39.5875 15.6881 42.0558 18.743 42.0433H38.5125C39.0744 42.0433 39.5266 41.5911 39.5266 41.0412V27.4788C39.5145 24.4119 37.0096 21.9435 33.9552 21.956H14.1857C13.6238 21.956 13.1716 22.4082 13.1716 22.9581H13.1711ZM40.7848 28.2487L48.9469 22.2864C49.6557 21.6998 50.2051 21.8462 50.2051 22.9095V41.0903C50.2051 42.2999 49.5329 42.1536 48.9469 41.7134L40.7848 35.7631V28.2487Z"
                          fill="white"
                        />
                      </svg>
                      <span className="ml-2 text-sm">Jitsi Meet</span>
                    </div>
                  )}
                  {location.type === LocationType.Teams && (
                    <div className="flex flex-grow items-center">
                      <svg
                        xmlns="http://www.w3.org/2000/svg"
                        className="h-6 w-6"
                        viewBox="0 0 2228.833 2073.333">
                        <path
                          fill="#5059C9"
                          d="M1554.637,777.5h575.713c54.391,0,98.483,44.092,98.483,98.483c0,0,0,0,0,0v524.398	c0,199.901-162.051,361.952-361.952,361.952h0h-1.711c-199.901,0.028-361.975-162-362.004-361.901c0-0.017,0-0.034,0-0.052V828.971	C1503.167,800.544,1526.211,777.5,1554.637,777.5L1554.637,777.5z"
                        />
                        <circle fill="#5059C9" cx="1943.75" cy="440.583" r="233.25" />
                        <circle fill="#7B83EB" cx="1218.083" cy="336.917" r="336.917" />
                        <path
                          fill="#7B83EB"
                          d="M1667.323,777.5H717.01c-53.743,1.33-96.257,45.931-95.01,99.676v598.105	c-7.505,322.519,247.657,590.16,570.167,598.053c322.51-7.893,577.671-275.534,570.167-598.053V877.176	C1763.579,823.431,1721.066,778.83,1667.323,777.5z"
                        />
                        <path
                          opacity=".1"
                          d="M1244,777.5v838.145c-0.258,38.435-23.549,72.964-59.09,87.598	c-11.316,4.787-23.478,7.254-35.765,7.257H667.613c-6.738-17.105-12.958-34.21-18.142-51.833	c-18.144-59.477-27.402-121.307-27.472-183.49V877.02c-1.246-53.659,41.198-98.19,94.855-99.52H1244z"
                        />
                        <path
                          opacity=".2"
                          d="M1192.167,777.5v889.978c-0.002,12.287-2.47,24.449-7.257,35.765	c-14.634,35.541-49.163,58.833-87.598,59.09H691.975c-8.812-17.105-17.105-34.21-24.362-51.833	c-7.257-17.623-12.958-34.21-18.142-51.833c-18.144-59.476-27.402-121.307-27.472-183.49V877.02	c-1.246-53.659,41.198-98.19,94.855-99.52H1192.167z"
                        />
                        <path
                          opacity=".2"
                          d="M1192.167,777.5v786.312c-0.395,52.223-42.632,94.46-94.855,94.855h-447.84	c-18.144-59.476-27.402-121.307-27.472-183.49V877.02c-1.246-53.659,41.198-98.19,94.855-99.52H1192.167z"
                        />
                        <path
                          opacity=".2"
                          d="M1140.333,777.5v786.312c-0.395,52.223-42.632,94.46-94.855,94.855H649.472	c-18.144-59.476-27.402-121.307-27.472-183.49V877.02c-1.246-53.659,41.198-98.19,94.855-99.52H1140.333z"
                        />
                        <path
                          opacity=".1"
                          d="M1244,509.522v163.275c-8.812,0.518-17.105,1.037-25.917,1.037	c-8.812,0-17.105-0.518-25.917-1.037c-17.496-1.161-34.848-3.937-51.833-8.293c-104.963-24.857-191.679-98.469-233.25-198.003	c-7.153-16.715-12.706-34.071-16.587-51.833h258.648C1201.449,414.866,1243.801,457.217,1244,509.522z"
                        />
                        <path
                          opacity=".2"
                          d="M1192.167,561.355v111.442c-17.496-1.161-34.848-3.937-51.833-8.293	c-104.963-24.857-191.679-98.469-233.25-198.003h190.228C1149.616,466.699,1191.968,509.051,1192.167,561.355z"
                        />
                        <path
                          opacity=".2"
                          d="M1192.167,561.355v111.442c-17.496-1.161-34.848-3.937-51.833-8.293	c-104.963-24.857-191.679-98.469-233.25-198.003h190.228C1149.616,466.699,1191.968,509.051,1192.167,561.355z"
                        />
                        <path
                          opacity=".2"
                          d="M1140.333,561.355v103.148c-104.963-24.857-191.679-98.469-233.25-198.003	h138.395C1097.783,466.699,1140.134,509.051,1140.333,561.355z"
                        />
                        <linearGradient
                          id="a"
                          gradientUnits="userSpaceOnUse"
                          x1="198.099"
                          y1="1683.0726"
                          x2="942.2344"
                          y2="394.2607"
                          gradientTransform="matrix(1 0 0 -1 0 2075.3333)">
                          <stop offset="0" stopColor="#5a62c3" />
                          <stop offset=".5" stopColor="#4d55bd" />
                          <stop offset="1" stopColor="#3940ab" />
                        </linearGradient>
                        <path
                          fill="url(#a)"
                          d="M95.01,466.5h950.312c52.473,0,95.01,42.538,95.01,95.01v950.312c0,52.473-42.538,95.01-95.01,95.01	H95.01c-52.473,0-95.01-42.538-95.01-95.01V561.51C0,509.038,42.538,466.5,95.01,466.5z"
                        />
                        <path
                          fill="#FFF"
                          d="M820.211,828.193H630.241v517.297H509.211V828.193H320.123V727.844h500.088V828.193z"
                        />
                      </svg>
                      <span className="ml-2 text-sm">MS Teams</span>
                    </div>
                  )}
                  <div className="flex">
                    <button
                      type="button"
                      onClick={() => openLocationModal(location.type)}
                      className="mr-1 p-1 text-gray-500 hover:text-gray-900">
                      <PencilIcon className="h-4 w-4" />
                    </button>
                    <button type="button" onClick={() => removeLocation(location)}>
                      <XIcon className="border-l-1 h-6 w-6 pl-1 text-gray-500 hover:text-gray-900 " />
                    </button>
                  </div>
                </div>
              </li>
            ))}
            {formMethods.getValues("locations").length > 0 &&
              formMethods.getValues("locations").length !== locationOptions.length && (
                <li>
                  <button
                    type="button"
                    className="flex rounded-sm py-2 hover:bg-gray-100"
                    onClick={() => setShowLocationModal(true)}>
                    <PlusIcon className="mt-0.5 h-4 w-4 text-neutral-900" />
                    <span className="ml-1 text-sm font-medium text-neutral-700">{t("add_location")}</span>
                  </button>
                </li>
              )}
          </ul>
        )}
      </div>
    );
  };

  const membership = team?.members.find((membership) => membership.user.id === props.session.user.id);
  const isAdmin = membership?.role === MembershipRole.OWNER || membership?.role === MembershipRole.ADMIN;

  return (
    <div>
      <Shell
        title={t("event_type_title", { eventTypeTitle: eventType.title })}
        heading={
          <div className="group relative cursor-pointer" onClick={() => setEditIcon(false)}>
            {editIcon ? (
              <>
                <h1
                  style={{ fontSize: 22, letterSpacing: "-0.0009em" }}
                  className="inline pl-0 text-gray-900 focus:text-black group-hover:text-gray-500">
                  {eventType.title}
                </h1>
                <PencilIcon className="ml-1 -mt-1 inline h-4 w-4 text-gray-700 group-hover:text-gray-500" />
              </>
            ) : (
              <div style={{ marginBottom: -11 }}>
                <input
                  type="text"
                  autoFocus
                  style={{ top: -6, fontSize: 22 }}
                  required
                  className="relative h-10 w-full cursor-pointer border-none bg-transparent pl-0 text-gray-900 hover:text-gray-700 focus:text-black focus:outline-none focus:ring-0"
                  placeholder={t("quick_chat")}
                  {...formMethods.register("title")}
                  defaultValue={eventType.title}
                />
              </div>
            )}
          </div>
        }
        subtitle={eventType.description || ""}>
        <ClientSuspense fallback={<Loader />}>
          <div className="flex flex-col-reverse lg:flex-row">
            <div className="w-full max-w-4xl ltr:mr-2 rtl:ml-2 lg:w-9/12">
              <div className="-mx-4 rounded-sm border border-neutral-200 bg-white p-4 py-6 sm:mx-0 sm:px-8">
                <Form
                  form={formMethods}
                  handleSubmit={async (values) => {
                    const {
                      periodDates,
                      periodCountCalendarDays,
                      smartContractAddress,
                      beforeBufferTime,
                      afterBufferTime,
                      locations,
                      ...input
                    } = values;
                    updateMutation.mutate({
                      ...input,
                      locations,
                      availability: availabilityState,
                      periodStartDate: periodDates.startDate,
                      periodEndDate: periodDates.endDate,
                      periodCountCalendarDays: periodCountCalendarDays === "1",
                      id: eventType.id,
                      beforeEventBuffer: beforeBufferTime,
                      afterEventBuffer: afterBufferTime,
                      metadata: smartContractAddress
                        ? {
                            smartContractAddress,
                          }
                        : "",
                    });
                  }}
                  className="space-y-6">
                  <div className="space-y-3">
                    <div className="block items-center sm:flex">
                      <div className="min-w-48 mb-4 sm:mb-0">
                        <label htmlFor="slug" className="flex text-sm font-medium text-neutral-700">
                          <LinkIcon className="mt-0.5 h-4 w-4 text-neutral-500 ltr:mr-2 rtl:ml-2" />
                          {t("url")}
                        </label>
                      </div>
                      <div className="w-full">
                        <div className="flex rounded-sm shadow-sm">
                          <span className="inline-flex items-center rounded-l-sm border border-r-0 border-gray-300 bg-gray-50 px-3 text-sm text-gray-500">
                            {process.env.NEXT_PUBLIC_APP_URL?.replace(/^(https?:|)\/\//, "")}/
                            {team ? "team/" + team.slug : eventType.users[0].username}/
                          </span>
                          <input
                            type="text"
                            required
                            className="focus:border-primary-500 focus:ring-primary-500 block w-full min-w-0 flex-1 rounded-none rounded-r-sm border-gray-300 sm:text-sm"
                            defaultValue={eventType.slug}
                            {...formMethods.register("slug", {
                              setValueAs: (v) => slugify(v),
                            })}
                          />
                        </div>
                      </div>
                    </div>
                    <Controller
                      name="length"
                      control={formMethods.control}
                      defaultValue={eventType.length || 15}
                      render={() => (
                        <MinutesField
                          label={
                            <>
                              <ClockIcon className="h-4 w-4 text-neutral-500 ltr:mr-2 rtl:ml-2" />{" "}
                              {t("duration")}
                            </>
                          }
                          id="length"
                          required
                          min="1"
                          placeholder="15"
                          defaultValue={eventType.length || 15}
                          onChange={(e) => {
                            formMethods.setValue("length", Number(e.target.value));
                          }}
                        />
                      )}
                    />
                  </div>
                  <hr />
                  <div className="space-y-3">
                    <div className="block sm:flex">
                      <div className="min-w-48 sm:mb-0">
                        <label
                          htmlFor="location"
                          className="mt-2.5 flex text-sm font-medium text-neutral-700">
                          <LocationMarkerIcon className="mt-0.5 mb-4 h-4 w-4 text-neutral-500 ltr:mr-2 rtl:ml-2" />
                          {t("location")}
                        </label>
                      </div>
                      <Controller
                        name="locations"
                        control={formMethods.control}
                        defaultValue={eventType.locations || []}
                        render={() => <Locations />}
                      />
                    </div>
                  </div>
                  <hr className="border-neutral-200" />
                  <div className="space-y-3">
                    <div className="block sm:flex">
                      <div className="min-w-48 mb-4 mt-2.5 sm:mb-0">
                        <label
                          htmlFor="description"
                          className="mt-0 flex text-sm font-medium text-neutral-700">
                          <DocumentIcon className="mt-0.5 h-4 w-4 text-neutral-500 ltr:mr-2 rtl:ml-2" />
                          {t("description")}
                        </label>
                      </div>
                      <div className="w-full">
                        <textarea
                          id="description"
                          className="focus:border-primary-500 focus:ring-primary-500 block w-full rounded-sm border-gray-300 text-sm shadow-sm"
                          placeholder={t("quick_video_meeting")}
                          {...formMethods.register("description")}
                          defaultValue={asStringOrUndefined(eventType.description)}></textarea>
                      </div>
                    </div>
                  </div>
                  {team && <hr className="border-neutral-200" />}
                  {team && (
                    <div className="space-y-3">
                      <div className="block sm:flex">
                        <div className="min-w-48 mb-4 sm:mb-0">
                          <label
                            htmlFor="schedulingType"
                            className="mt-2 flex text-sm font-medium text-neutral-700">
                            <UsersIcon className="h-5 w-5 text-neutral-500 ltr:mr-2 rtl:ml-2" />{" "}
                            {t("scheduling_type")}
                          </label>
                        </div>
                        <Controller
                          name="schedulingType"
                          control={formMethods.control}
                          defaultValue={eventType.schedulingType}
                          render={() => (
                            <RadioArea.Select
                              value={asStringOrUndefined(eventType.schedulingType)}
                              options={schedulingTypeOptions}
                              onChange={(val) => {
                                // FIXME: Better types are needed
                                formMethods.setValue("schedulingType", val as SchedulingType);
                              }}
                            />
                          )}
                        />
                      </div>

                      <div className="block sm:flex">
                        <div className="min-w-48 mb-4 sm:mb-0">
                          <label htmlFor="users" className="flex text-sm font-medium text-neutral-700">
                            <UserAddIcon className="h-5 w-5 text-neutral-500 ltr:mr-2 rtl:ml-2" />{" "}
                            {t("attendees")}
                          </label>
                        </div>
                        <div className="w-full space-y-2">
                          <Controller
                            name="users"
                            control={formMethods.control}
                            defaultValue={eventType.users.map((user) => user.id.toString())}
                            render={() => (
                              <CheckedSelect
                                disabled={false}
                                onChange={(options) => {
                                  formMethods.setValue(
                                    "users",
                                    options.map((user) => user.value)
                                  );
                                }}
                                defaultValue={eventType.users.map(mapUserToValue)}
                                options={teamMembers.map(mapUserToValue)}
                                placeholder={t("add_attendees")}
                              />
                            )}
                          />
                        </div>
                      </div>
                    </div>
                  )}
                  <Collapsible
                    open={advancedSettingsVisible}
                    onOpenChange={() => setAdvancedSettingsVisible(!advancedSettingsVisible)}>
                    <>
                      <CollapsibleTrigger type="button" className="flex w-full">
                        <ChevronRightIcon
                          className={`${
                            advancedSettingsVisible ? "rotate-90 transform" : ""
                          } ml-auto h-5 w-5 text-neutral-500`}
                        />
                        <span className="text-sm font-medium text-neutral-700">
                          {t("show_advanced_settings")}
                        </span>
                      </CollapsibleTrigger>
                      <CollapsibleContent className="mt-4 space-y-6">
                        {/**
                         * Only display calendar selector if user has connected calendars AND if it's not
                         * a team event. Since we don't have logic to handle each attende calendar (for now).
                         * This will fallback to each user selected destination calendar.
                         */}
                        {!!connectedCalendarsQuery.data?.connectedCalendars.length && !team && (
                          <div className="block items-center sm:flex">
                            <div className="min-w-48 mb-4 sm:mb-0">
                              <label
                                htmlFor="createEventsOn"
                                className="flex text-sm font-medium text-neutral-700">
                                {t("create_events_on")}
                              </label>
                            </div>
                            <div className="w-full">
                              <div className="relative mt-1 rounded-sm shadow-sm">
                                <Controller
                                  control={formMethods.control}
                                  name="destinationCalendar"
                                  defaultValue={eventType.destinationCalendar || undefined}
                                  render={({ field: { onChange, value } }) => (
                                    <DestinationCalendarSelector
                                      value={value ? value.externalId : undefined}
                                      onChange={onChange}
                                      hidePlaceholder
                                    />
                                  )}
                                />
                              </div>
                            </div>
                          </div>
                        )}
                        <div className="block items-center sm:flex">
                          <div className="min-w-48 mb-4 sm:mb-0">
                            <label htmlFor="eventName" className="flex text-sm font-medium text-neutral-700">
                              {t("event_name")} <InfoBadge content={t("event_name_tooltip")} />
                            </label>
                          </div>
                          <div className="w-full">
                            <div className="relative mt-1 rounded-sm shadow-sm">
                              <input
                                type="text"
                                className="focus:border-primary-500 focus:ring-primary-500 block w-full rounded-sm border-gray-300 text-sm shadow-sm"
                                placeholder={t("meeting_with_user")}
                                defaultValue={eventType.eventName || ""}
                                {...formMethods.register("eventName")}
                              />
                            </div>
                          </div>
                        </div>
                        {eventType.isWeb3Active && (
                          <div className="block items-center sm:flex">
                            <div className="min-w-48 mb-4 sm:mb-0">
                              <label
                                htmlFor="smartContractAddress"
                                className="flex text-sm font-medium text-neutral-700">
                                {t("Smart Contract Address")}
                              </label>
                            </div>
                            <div className="w-full">
                              <div className="relative mt-1 rounded-sm shadow-sm">
                                {
                                  <input
                                    type="text"
                                    className="focus:border-primary-500 focus:ring-primary-500 block w-full rounded-sm border-gray-300 text-sm shadow-sm"
                                    placeholder={t("Example: 0x71c7656ec7ab88b098defb751b7401b5f6d8976f")}
                                    defaultValue={(eventType.metadata.smartContractAddress || "") as string}
                                    {...formMethods.register("smartContractAddress")}
                                  />
                                }
                              </div>
                            </div>
                          </div>
                        )}
                        <div className="block items-center sm:flex">
                          <div className="min-w-48 mb-4 sm:mb-0">
                            <label
                              htmlFor="additionalFields"
                              className="flexflex mt-2 text-sm font-medium text-neutral-700">
                              {t("additional_inputs")}
                            </label>
                          </div>
                          <div className="w-full">
                            <ul className="mt-1">
                              {customInputs.map((customInput: EventTypeCustomInput, idx: number) => (
                                <li key={idx} className="bg-secondary-50 mb-2 border p-2">
                                  <div className="flex justify-between">
                                    <div className="w-0 flex-1">
                                      <div className="truncate">
                                        <span
                                          className="text-sm ltr:ml-2 rtl:mr-2"
                                          title={`${t("label")}: ${customInput.label}`}>
                                          {t("label")}: {customInput.label}
                                        </span>
                                      </div>
                                      {customInput.placeholder && (
                                        <div className="truncate">
                                          <span
                                            className="text-sm ltr:ml-2 rtl:mr-2"
                                            title={`${t("placeholder")}: ${customInput.placeholder}`}>
                                            {t("placeholder")}: {customInput.placeholder}
                                          </span>
                                        </div>
                                      )}
                                      <div>
                                        <span className="text-sm ltr:ml-2 rtl:mr-2">
                                          {t("type")}: {customInput.type}
                                        </span>
                                      </div>
                                      <div>
                                        <span className="text-sm ltr:ml-2 rtl:mr-2">
                                          {customInput.required ? t("required") : t("optional")}
                                        </span>
                                      </div>
                                    </div>
                                    <div className="flex">
                                      <Button
                                        onClick={() => {
                                          setSelectedCustomInput(customInput);
                                          setSelectedCustomInputModalOpen(true);
                                        }}
                                        color="minimal"
                                        type="button">
                                        {t("edit")}
                                      </Button>
                                      <button type="button" onClick={() => removeCustom(idx)}>
                                        <XIcon className="h-6 w-6 border-l-2 pl-1 hover:text-red-500 " />
                                      </button>
                                    </div>
                                  </div>
                                </li>
                              ))}
                              <li>
                                <Button
                                  onClick={() => {
                                    setSelectedCustomInput(undefined);
                                    setSelectedCustomInputModalOpen(true);
                                  }}
                                  color="secondary"
                                  type="button"
                                  StartIcon={PlusIcon}>
                                  {t("add_input")}
                                </Button>
                              </li>
                            </ul>
                          </div>
                        </div>

                        <Controller
                          name="requiresConfirmation"
                          control={formMethods.control}
                          defaultValue={eventType.requiresConfirmation}
                          render={() => (
                            <CheckboxField
                              id="requiresConfirmation"
                              name="requiresConfirmation"
                              label={t("opt_in_booking")}
                              description={t("opt_in_booking_description")}
                              defaultChecked={eventType.requiresConfirmation}
                              onChange={(e) => {
                                formMethods.setValue("requiresConfirmation", e?.target.checked);
                              }}
                            />
                          )}
                        />

                        <Controller
                          name="disableGuests"
                          control={formMethods.control}
                          defaultValue={eventType.disableGuests}
                          render={() => (
                            <CheckboxField
                              id="disableGuests"
                              name="disableGuests"
                              label={t("disable_guests")}
                              description={t("disable_guests_description")}
                              defaultChecked={eventType.disableGuests}
                              onChange={(e) => {
                                formMethods.setValue("disableGuests", e?.target.checked);
                              }}
                            />
                          )}
                        />

                        <hr className="my-2 border-neutral-200" />
                        <Controller
                          name="minimumBookingNotice"
                          control={formMethods.control}
                          defaultValue={eventType.minimumBookingNotice}
                          render={() => (
                            <MinutesField
                              label={t("minimum_booking_notice")}
                              required
                              min="0"
                              placeholder="120"
                              defaultValue={eventType.minimumBookingNotice}
                              onChange={(e) => {
                                formMethods.setValue("minimumBookingNotice", Number(e.target.value));
                              }}
                            />
                          )}
                        />

                        <div className="block items-center sm:flex">
                          <div className="min-w-48 mb-4 sm:mb-0">
                            <label htmlFor="eventName" className="flex text-sm font-medium text-neutral-700">
                              {t("slot_interval")}
                            </label>
                          </div>
                          <div className="w-full">
                            <div className="relative mt-1 rounded-sm shadow-sm">
                              <Controller
                                name="slotInterval"
                                control={formMethods.control}
                                render={() => {
                                  const slotIntervalOptions = [
                                    {
                                      label: t("slot_interval_default"),
                                      value: -1,
                                    },
                                    ...[5, 10, 15, 20, 30, 45, 60].map((minutes) => ({
                                      label: minutes + " " + t("minutes"),
                                      value: minutes,
                                    })),
                                  ];
                                  return (
                                    <Select
                                      isSearchable={false}
                                      classNamePrefix="react-select"
                                      className="react-select-container focus:border-primary-500 focus:ring-primary-500 block w-full min-w-0 flex-1 rounded-sm border border-gray-300 sm:text-sm"
                                      onChange={(val) => {
                                        formMethods.setValue(
                                          "slotInterval",
                                          val && (val.value || 0) > 0 ? val.value : null
                                        );
                                      }}
                                      defaultValue={
                                        slotIntervalOptions.find(
                                          (option) => option.value === eventType.slotInterval
                                        ) || slotIntervalOptions[0]
                                      }
                                      options={slotIntervalOptions}
                                    />
                                  );
                                }}
                              />
                            </div>
                          </div>
                        </div>
                        <hr className="my-2 border-neutral-200" />

                        <div className="block sm:flex">
                          <div className="min-w-48 mb-4 sm:mb-0">
                            <label
                              htmlFor="inviteesCanSchedule"
                              className="mt-2.5 flex text-sm font-medium text-neutral-700">
                              {t("invitees_can_schedule")}
                            </label>
                          </div>
                          <div className="w-full">
                            <Controller
                              name="periodType"
                              control={formMethods.control}
                              defaultValue={periodType?.type}
                              render={() => (
                                <RadioGroup.Root
                                  defaultValue={periodType?.type}
                                  onValueChange={(val) =>
                                    formMethods.setValue("periodType", val as PeriodType)
                                  }>
                                  {PERIOD_TYPES.map((period) => (
                                    <div className="mb-2 flex items-center text-sm" key={period.type}>
                                      <RadioGroup.Item
                                        id={period.type}
                                        value={period.type}
                                        className="min-w-4 flex h-4 w-4 cursor-pointer items-center rounded-full border border-black bg-white focus:border-2 focus:outline-none ltr:mr-2 rtl:ml-2">
                                        <RadioGroup.Indicator className="relative flex h-4 w-4 items-center justify-center after:block after:h-2 after:w-2 after:rounded-full after:bg-black" />
                                      </RadioGroup.Item>
                                      {period.prefix ? <span>{period.prefix}&nbsp;</span> : null}
                                      {period.type === "ROLLING" && (
                                        <div className="inline-flex">
                                          <input
                                            type="number"
                                            className="focus:border-primary-500 focus:ring-primary-500 block w-12 rounded-sm border-gray-300 shadow-sm [appearance:textfield] ltr:mr-2 rtl:ml-2 sm:text-sm"
                                            placeholder="30"
                                            {...formMethods.register("periodDays", { valueAsNumber: true })}
                                            defaultValue={eventType.periodDays || 30}
                                          />
                                          <select
                                            id=""
                                            className="focus:border-primary-500 focus:ring-primary-500 block w-full rounded-sm border-gray-300 py-2 pl-3 pr-10 text-base focus:outline-none sm:text-sm"
                                            {...formMethods.register("periodCountCalendarDays")}
                                            defaultValue={eventType.periodCountCalendarDays ? "1" : "0"}>
                                            <option value="1">{t("calendar_days")}</option>
                                            <option value="0">{t("business_days")}</option>
                                          </select>
                                        </div>
                                      )}
                                      {period.type === "RANGE" && (
                                        <div className="inline-flex space-x-2 ltr:ml-2 rtl:mr-2 rtl:space-x-reverse">
                                          <Controller
                                            name="periodDates"
                                            control={formMethods.control}
                                            defaultValue={periodDates}
                                            render={() => (
                                              <DateRangePicker
                                                startDate={formMethods.getValues("periodDates").startDate}
                                                endDate={formMethods.getValues("periodDates").endDate}
                                                onDatesChange={({ startDate, endDate }) => {
                                                  formMethods.setValue("periodDates", { startDate, endDate });
                                                }}
                                              />
                                            )}
                                          />
                                        </div>
                                      )}
                                      {period.suffix ? (
                                        <span className="ltr:ml-2 rtl:mr-2">&nbsp;{period.suffix}</span>
                                      ) : null}
                                    </div>
                                  ))}
                                </RadioGroup.Root>
                              )}
                            />
                          </div>
                        </div>
                        <hr className="border-neutral-200" />
                        <div className="block sm:flex">
                          <div className="min-w-48 mb-4 sm:mb-0">
                            <label
                              htmlFor="bufferTime"
                              className="mt-2.5 flex text-sm font-medium text-neutral-700">
                              {t("buffer_time")}
                            </label>
                          </div>
                          <div className="w-full">
                            <div className="inline-flex w-full space-x-2">
                              <div className="w-full">
                                <label
                                  htmlFor="beforeBufferTime"
                                  className="mb-2 flex text-sm font-medium text-neutral-700">
                                  {t("before_event")}
                                </label>
                                <Controller
                                  name="beforeBufferTime"
                                  control={formMethods.control}
                                  defaultValue={eventType.beforeEventBuffer || 0}
                                  render={({ field: { onChange, value } }) => {
                                    const beforeBufferOptions = [
                                      {
                                        label: t("event_buffer_default"),
                                        value: 0,
                                      },
                                      ...[5, 10, 15, 20, 30, 45, 60].map((minutes) => ({
                                        label: minutes + " " + t("minutes"),
                                        value: minutes,
                                      })),
                                    ];
                                    return (
                                      <Select
                                        isSearchable={false}
                                        classNamePrefix="react-select"
                                        className="react-select-container focus:border-primary-500 focus:ring-primary-500 block w-full min-w-0 flex-1 rounded-sm border border-gray-300 sm:text-sm"
                                        onChange={(val) => {
                                          if (val) onChange(val.value);
                                        }}
                                        defaultValue={
                                          beforeBufferOptions.find((option) => option.value === value) ||
                                          beforeBufferOptions[0]
                                        }
                                        options={beforeBufferOptions}
                                      />
                                    );
                                  }}
                                />
                              </div>
                              <div className="w-full">
                                <label
                                  htmlFor="afterBufferTime"
                                  className="mb-2 flex text-sm font-medium text-neutral-700">
                                  {t("after_event")}
                                </label>
                                <Controller
                                  name="afterBufferTime"
                                  control={formMethods.control}
                                  defaultValue={eventType.afterEventBuffer || 0}
                                  render={({ field: { onChange, value } }) => {
                                    const afterBufferOptions = [
                                      {
                                        label: t("event_buffer_default"),
                                        value: 0,
                                      },
                                      ...[5, 10, 15, 20, 30, 45, 60].map((minutes) => ({
                                        label: minutes + " " + t("minutes"),
                                        value: minutes,
                                      })),
                                    ];
                                    return (
                                      <Select
                                        isSearchable={false}
                                        classNamePrefix="react-select"
                                        className="react-select-container focus:border-primary-500 focus:ring-primary-500 block w-full min-w-0 flex-1 rounded-sm border border-gray-300 sm:text-sm"
                                        onChange={(val) => {
                                          if (val) onChange(val.value);
                                        }}
                                        defaultValue={
                                          afterBufferOptions.find((option) => option.value === value) ||
                                          afterBufferOptions[0]
                                        }
                                        options={afterBufferOptions}
                                      />
                                    );
                                  }}
                                />
                              </div>
                            </div>
                          </div>
                        </div>

                        <hr className="border-neutral-200" />
                        <div className="block sm:flex">
                          <div className="min-w-48 mb-4 sm:mb-0">
                            <label
                              htmlFor="availability"
                              className="flex text-sm font-medium text-neutral-700">
                              {t("availability")}
                            </label>
                          </div>
                          <div className="w-full">
                            <Controller
                              name="availability"
                              control={formMethods.control}
                              render={() => (
                                <Scheduler
                                  setAvailability={(val) => {
                                    const schedule = {
                                      openingHours: val.openingHours,
                                      dateOverrides: val.dateOverrides,
                                    };
                                    // Updating internal state that would be sent on mutation
                                    setAvailabilityState(schedule);
                                    // Updating form values displayed, but this one doesn't reach form submit scope
                                    formMethods.setValue("availability", schedule);
                                  }}
                                  setTimeZone={(timeZone) => {
                                    formMethods.setValue("timeZone", timeZone);
                                    setSelectedTimeZone(timeZone);
                                  }}
                                  timeZone={selectedTimeZone}
                                  availability={availability.map((schedule) => ({
                                    ...schedule,
                                    startTime: new Date(schedule.startTime),
                                    endTime: new Date(schedule.endTime),
                                  }))}
                                />
                              )}
                            />
                          </div>
                        </div>

                        {hasPaymentIntegration && (
                          <>
                            <hr className="border-neutral-200" />
                            <div className="block sm:flex">
                              <div className="min-w-48 mb-4 sm:mb-0">
                                <label
                                  htmlFor="payment"
                                  className="mt-2 flex text-sm font-medium text-neutral-700">
                                  {t("payment")}
                                </label>
                              </div>

                              <div className="flex flex-col">
                                <div className="w-full">
                                  <div className="block items-center sm:flex">
                                    <div className="w-full">
                                      <div className="relative flex items-start">
                                        <div className="flex h-5 items-center">
                                          <input
                                            onChange={(event) => {
                                              setRequirePayment(event.target.checked);
                                              if (!event.target.checked) {
                                                formMethods.setValue("price", 0);
                                              }
                                            }}
                                            id="requirePayment"
                                            name="requirePayment"
                                            type="checkbox"
                                            className="text-primary-600 focus:ring-primary-500 h-4 w-4 rounded border-gray-300"
                                            defaultChecked={requirePayment}
                                          />
                                        </div>
                                        <div className="text-sm ltr:ml-3 rtl:mr-3">
                                          <p className="text-neutral-900">
                                            {t("require_payment")} (0.5% +{" "}
                                            <IntlProvider locale="en">
                                              <FormattedNumber
                                                value={0.1}
                                                style="currency"
                                                currency={currency}
                                              />
                                            </IntlProvider>{" "}
                                            {t("commission_per_transaction")})
                                          </p>
                                        </div>
                                      </div>
                                    </div>
                                  </div>
                                </div>
                                {requirePayment && (
                                  <div className="w-full">
                                    <div className="block items-center sm:flex">
                                      <div className="w-full">
                                        <div className="relative mt-1 rounded-sm shadow-sm">
                                          <Controller
                                            defaultValue={eventType.price}
                                            control={formMethods.control}
                                            name="price"
                                            render={({ field }) => (
                                              <input
                                                {...field}
                                                step="0.01"
                                                min="0.5"
                                                type="number"
                                                required
                                                className="focus:border-primary-500 focus:ring-primary-500 block w-full rounded-sm border-gray-300 pl-2 pr-12 sm:text-sm"
                                                placeholder="Price"
                                                onChange={(e) => {
                                                  field.onChange(e.target.valueAsNumber * 100);
                                                }}
                                                value={field.value > 0 ? field.value / 100 : 0}
                                              />
                                            )}
                                          />
                                          <div className="pointer-events-none absolute inset-y-0 right-0 flex items-center pr-3">
                                            <span className="text-gray-500 sm:text-sm" id="duration">
                                              {new Intl.NumberFormat("en", {
                                                style: "currency",
                                                currency: currency,
                                                maximumSignificantDigits: 1,
                                                maximumFractionDigits: 0,
                                              })
                                                .format(0)
                                                .replace("0", "")}
                                            </span>
                                          </div>
                                        </div>
                                      </div>
                                    </div>
                                  </div>
                                )}
                              </div>
                            </div>
                          </>
                        )}
                      </CollapsibleContent>
                    </>
                    {/* )} */}
                  </Collapsible>
                  <div className="mt-4 flex justify-end space-x-2 rtl:space-x-reverse">
                    <Button href="/event-types" color="secondary" tabIndex={-1}>
                      {t("cancel")}
                    </Button>
                    <Button type="submit" disabled={updateMutation.isLoading}>
                      {t("update")}
                    </Button>
                  </div>
                </Form>
              </div>
            </div>
            <div className="m-0 mt-0 mb-4 w-full lg:w-3/12 lg:px-2 lg:ltr:ml-2 lg:rtl:mr-2">
              <div className="px-2">
                <Controller
                  name="hidden"
                  control={formMethods.control}
                  defaultValue={eventType.hidden}
                  render={({ field }) => (
                    <Switch
                      defaultChecked={field.value}
                      onCheckedChange={(isChecked) => {
                        formMethods.setValue("hidden", isChecked);
                      }}
                      label={t("hide_event_type")}
                    />
                  )}
                />
              </div>
              <div className="mt-4 space-y-1.5">
                <a
                  href={permalink}
                  target="_blank"
                  rel="noreferrer"
                  className="text-md inline-flex items-center rounded-sm px-2 py-1 text-sm font-medium text-neutral-700 hover:bg-gray-200 hover:text-gray-900">
                  <ExternalLinkIcon
                    className="h-4 w-4 text-neutral-500 ltr:mr-2 rtl:ml-2"
                    aria-hidden="true"
                  />
                  {t("preview")}
                </a>
                <button
                  onClick={() => {
                    navigator.clipboard.writeText(permalink);
                    showToast("Link copied!", "success");
                  }}
                  type="button"
                  className="text-md flex items-center rounded-sm px-2 py-1 text-sm font-medium text-gray-700 hover:bg-gray-200 hover:text-gray-900">
                  <LinkIcon className="h-4 w-4 text-neutral-500 ltr:mr-2 rtl:ml-2" />
                  {t("copy_link")}
                </button>
                <Dialog>
                  <DialogTrigger className="text-md flex items-center rounded-sm px-2 py-1 text-sm font-medium text-red-500 hover:bg-gray-200">
                    <TrashIcon className="h-4 w-4 text-red-500 ltr:mr-2 rtl:ml-2" />
                    {t("delete")}
                  </DialogTrigger>
                  <ConfirmationDialogContent
                    variety="danger"
                    title={t("delete_event_type")}
                    confirmBtnText={t("confirm_delete_event_type")}
                    onConfirm={deleteEventTypeHandler}>
                    {t("delete_event_type_description")}
                  </ConfirmationDialogContent>
                </Dialog>
              </div>
            </div>
          </div>
          <Dialog open={showLocationModal} onOpenChange={setShowLocationModal}>
            <DialogContent asChild>
              <div className="inline-block transform rounded-sm bg-white px-4 pt-5 pb-4 text-left align-bottom shadow-xl transition-all sm:my-8 sm:w-full sm:max-w-lg sm:p-6 sm:align-middle">
                <div className="mb-4 sm:flex sm:items-start">
                  <div className="bg-secondary-100 mx-auto flex h-12 w-12 flex-shrink-0 items-center justify-center rounded-full sm:mx-0 sm:h-10 sm:w-10">
                    <LocationMarkerIcon className="text-primary-600 h-6 w-6" />
                  </div>
                  <div className="mt-3 text-center sm:mt-0 sm:ml-4 sm:text-left">
                    <h3 className="text-lg font-medium leading-6 text-gray-900" id="modal-title">
                      {t("edit_location")}
                    </h3>
                    <div>
                      <p className="text-sm text-gray-400">{t("this_input_will_shown_booking_this_event")}</p>
                    </div>
                  </div>
                </div>
                <Form
                  form={locationFormMethods}
                  handleSubmit={async (values) => {
                    const newLocation = values.locationType;

                    let details = {};
                    if (newLocation === LocationType.InPerson) {
                      details = { address: values.locationAddress };
                    }

                    if (newLocation === LocationType.Link) {
                      details = { link: values.locationLink };
                    }
                    const existingIdx = formMethods
                      .getValues("locations")
                      .findIndex((loc) => values.locationType === loc.type);
                    if (existingIdx !== -1) {
                      const copy = formMethods.getValues("locations");
                      copy[existingIdx] = {
                        ...formMethods.getValues("locations")[existingIdx],
                        ...details,
                      };
                      formMethods.setValue("locations", copy);
                    } else {
                      formMethods.setValue(
                        "locations",
                        formMethods.getValues("locations").concat({ type: values.locationType, ...details })
                      );
                    }
                    setShowLocationModal(false);
                  }}>
                  <Controller
                    name="locationType"
                    control={locationFormMethods.control}
                    render={() => (
                      <Select
                        maxMenuHeight={100}
                        name="location"
                        defaultValue={selectedLocation}
                        options={locationOptions}
                        isSearchable={false}
                        classNamePrefix="react-select"
                        className="react-select-container focus:border-primary-500 focus:ring-primary-500 my-4 block w-full min-w-0 flex-1 rounded-sm border border-gray-300 sm:text-sm"
                        onChange={(val) => {
                          if (val) {
                            locationFormMethods.setValue("locationType", val.value);
                            setSelectedLocation(val);
                          }
                        }}
                      />
                    )}
                  />
                  <LocationOptions />
                  <div className="mt-4 flex justify-end space-x-2">
                    <Button onClick={() => setShowLocationModal(false)} type="button" color="secondary">
                      {t("cancel")}
                    </Button>
                    <Button type="submit">{t("update")}</Button>
                  </div>
                </Form>
              </div>
            </DialogContent>
          </Dialog>
          <Controller
            name="customInputs"
            control={formMethods.control}
            defaultValue={eventType.customInputs.sort((a, b) => a.id - b.id) || []}
            render={() => (
              <Dialog open={selectedCustomInputModalOpen} onOpenChange={setSelectedCustomInputModalOpen}>
                <DialogContent asChild>
                  <div className="inline-block transform rounded-sm bg-white px-4 pt-5 pb-4 text-left align-bottom shadow-xl transition-all sm:my-8 sm:w-full sm:max-w-lg sm:p-6 sm:align-middle">
                    <div className="mb-4 sm:flex sm:items-start">
                      <div className="bg-secondary-100 mx-auto flex h-12 w-12 flex-shrink-0 items-center justify-center rounded-full sm:mx-0 sm:h-10 sm:w-10">
                        <PlusIcon className="text-primary-600 h-6 w-6" />
                      </div>
                      <div className="mt-3 text-center sm:mt-0 sm:ml-4 sm:text-left">
                        <h3 className="text-lg font-medium leading-6 text-gray-900" id="modal-title">
                          {t("add_new_custom_input_field")}
                        </h3>
                        <div>
                          <p className="text-sm text-gray-400">
                            {t("this_input_will_shown_booking_this_event")}
                          </p>
                        </div>
                      </div>
                    </div>
                    <CustomInputTypeForm
                      selectedCustomInput={selectedCustomInput}
                      onSubmit={(values) => {
                        const customInput: EventTypeCustomInput = {
                          id: -1,
                          eventTypeId: -1,
                          label: values.label,
                          placeholder: values.placeholder,
                          required: values.required,
                          type: values.type,
                        };

                        if (selectedCustomInput) {
                          selectedCustomInput.label = customInput.label;
                          selectedCustomInput.placeholder = customInput.placeholder;
                          selectedCustomInput.required = customInput.required;
                          selectedCustomInput.type = customInput.type;
                        } else {
                          setCustomInputs(customInputs.concat(customInput));
                          formMethods.setValue(
                            "customInputs",
                            formMethods.getValues("customInputs").concat(customInput)
                          );
                        }
                        setSelectedCustomInputModalOpen(false);
                      }}
                      onCancel={() => {
                        setSelectedCustomInputModalOpen(false);
                      }}
                    />
                  </div>
                </DialogContent>
              </Dialog>
            )}
          />
          {isAdmin && (
            <WebhookListContainer
              title={t("team_webhooks")}
              subtitle={t("receive_cal_event_meeting_data")}
              eventTypeId={props.eventType.id}
            />
          )}
        </ClientSuspense>
      </Shell>
    </div>
  );
};

export const getServerSideProps = async (context: GetServerSidePropsContext) => {
  const { req, query } = context;
  const session = await getSession({ req });
  const typeParam = parseInt(asStringOrThrow(query.type));

  if (!session?.user?.id) {
    return {
      redirect: {
        permanent: false,
        destination: "/auth/login",
      },
    };
  }

  const userSelect = Prisma.validator<Prisma.UserSelect>()({
    name: true,
    username: true,
    id: true,
    avatar: true,
    email: true,
  });

  const rawEventType = await prisma.eventType.findFirst({
    where: {
      AND: [
        {
          OR: [
            {
              users: {
                some: {
                  id: session.user.id,
                },
              },
            },
            {
              team: {
                members: {
                  some: {
                    userId: session.user.id,
                  },
                },
              },
            },
            {
              userId: session.user.id,
            },
          ],
        },
        {
          id: typeParam,
        },
      ],
    },
    select: {
      id: true,
      title: true,
      slug: true,
      description: true,
      length: true,
      hidden: true,
      locations: true,
      eventName: true,
      availability: true,
      customInputs: true,
      timeZone: true,
      periodType: true,
      metadata: true,
      periodDays: true,
      periodStartDate: true,
      periodEndDate: true,
      periodCountCalendarDays: true,
      requiresConfirmation: true,
      disableGuests: true,
      minimumBookingNotice: true,
      beforeEventBuffer: true,
      afterEventBuffer: true,
      slotInterval: true,
      team: {
        select: {
          slug: true,
          members: {
            where: {
              accepted: true,
            },
            select: {
              role: true,
              user: {
                select: userSelect,
              },
            },
          },
        },
      },
      users: {
        select: userSelect,
      },
      schedulingType: true,
      userId: true,
      price: true,
      currency: true,
      destinationCalendar: true,
    },
  });

  if (!rawEventType) throw Error("Event type not found");

  type Location = {
    type: LocationType;
    address?: string;
  };

  const credentials = await prisma.credential.findMany({
    where: {
      userId: session.user.id,
    },
    select: {
      id: true,
      type: true,
      key: true,
    },
  });

  const web3Credentials = credentials.find((credential) => credential.type.includes("_web3"));
  const { locations, metadata, ...restEventType } = rawEventType;
  const eventType = {
    ...restEventType,
    locations: locations as unknown as Location[],
    metadata: (metadata || {}) as JSONObject,
    isWeb3Active:
      web3Credentials && web3Credentials.key
        ? (((web3Credentials.key as JSONObject).isWeb3Active || false) as boolean)
        : false,
  };

  // backwards compat
  if (eventType.users.length === 0 && !eventType.team) {
    const fallbackUser = await prisma.user.findUnique({
      where: {
        id: session.user.id,
      },
      select: userSelect,
    });
    if (!fallbackUser) throw Error("The event type doesn't have user and no fallback user was found");
    eventType.users.push(fallbackUser);
  }

  const integrations = getApps(credentials);
  const locationOptions = getLocationOptions(integrations);

  const hasPaymentIntegration = hasIntegration(integrations, "stripe_payment");
  if (hasIntegration(integrations, "google_calendar")) {
    locationOptions.push({
      value: LocationType.GoogleMeet,
      label: "Google Meet",
    });
  }
  const currency =
    (credentials.find((integration) => integration.type === "stripe_payment")?.key as unknown as StripeData)
      ?.default_currency || "usd";

  if (hasIntegration(integrations, "office365_calendar")) {
    // TODO: Add default meeting option of the office integration.
    // Assuming it's Microsoft Teams.
  }

  type Availability = typeof eventType["availability"];
  const getAvailability = (availability: Availability) =>
    availability?.length
      ? availability.map((schedule) => ({
          ...schedule,
          startTime: new Date(new Date().toDateString() + " " + schedule.startTime.toTimeString()).valueOf(),
          endTime: new Date(new Date().toDateString() + " " + schedule.endTime.toTimeString()).valueOf(),
        }))
      : null;

  const availability = getAvailability(eventType.availability) || [];
  availability.sort((a, b) => a.startTime - b.startTime);

  const eventTypeObject = Object.assign({}, eventType, {
    periodStartDate: eventType.periodStartDate?.toString() ?? null,
    periodEndDate: eventType.periodEndDate?.toString() ?? null,
    availability,
  });

  const teamMembers = eventTypeObject.team
    ? eventTypeObject.team.members.map((member) => {
        const user = member.user;
        user.avatar = `${process.env.NEXT_PUBLIC_APP_URL}/${user.username}/avatar.png`;
        return user;
      })
    : [];

  return {
    props: {
      session,
      eventType: eventTypeObject,
      locationOptions,
      availability,
      team: eventTypeObject.team || null,
      teamMembers,
      hasPaymentIntegration,
      currency,
    },
  };
};

export default EventTypePage;<|MERGE_RESOLUTION|>--- conflicted
+++ resolved
@@ -12,7 +12,7 @@
   UserAddIcon,
   UsersIcon,
 } from "@heroicons/react/solid";
-<<<<<<< HEAD
+import { zodResolver } from "@hookform/resolvers/zod";
 import {
   Availability,
   EventTypeCustomInput,
@@ -21,11 +21,6 @@
   Prisma,
   SchedulingType,
 } from "@prisma/client";
-=======
-import { zodResolver } from "@hookform/resolvers/zod";
-import { MembershipRole } from "@prisma/client";
-import { Availability, EventTypeCustomInput, PeriodType, Prisma, SchedulingType } from "@prisma/client";
->>>>>>> 4083ebd5
 import { Collapsible, CollapsibleContent, CollapsibleTrigger } from "@radix-ui/react-collapsible";
 import * as RadioGroup from "@radix-ui/react-radio-group";
 import dayjs from "dayjs";
