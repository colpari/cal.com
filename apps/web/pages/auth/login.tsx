import classNames from "classnames";
import { GetServerSidePropsContext } from "next";
import { getCsrfToken, signIn } from "next-auth/react";
import Link from "next/link";
import { useRouter } from "next/router";
import { useState } from "react";
import { useForm } from "react-hook-form";

import { getSafeRedirectUrl } from "@calcom/lib/getSafeRedirectUrl";
import { useLocale } from "@calcom/lib/hooks/useLocale";
<<<<<<< HEAD
import prisma from "@calcom/prisma";
=======
import { collectPageParameters, telemetryEventTypes, useTelemetry } from "@calcom/lib/telemetry";
>>>>>>> 9346ae64
import { Alert } from "@calcom/ui/Alert";
import { Icon } from "@calcom/ui/Icon";
import Button from "@calcom/ui/v2/Button";
import { EmailField, Form, PasswordField } from "@calcom/ui/v2/form/fields";

import { ErrorCode, getSession } from "@lib/auth";
import { WEBAPP_URL, WEBSITE_URL } from "@lib/config/constants";
import { hostedCal, isSAMLLoginEnabled, samlProductID, samlTenantID } from "@lib/saml";
import { inferSSRProps } from "@lib/types/inferSSRProps";

import AddToHomescreen from "@components/AddToHomescreen";
import SAMLLogin from "@components/auth/SAMLLogin";
import TwoFactor from "@components/auth/TwoFactor";
import AuthContainer from "@components/ui/AuthContainer";

import { IS_GOOGLE_LOGIN_ENABLED } from "@server/lib/constants";
import { ssrInit } from "@server/lib/ssr";

interface LoginValues {
  email: string;
  password: string;
  totpCode: string;
  csrfToken: string;
}

export default function Login({
  csrfToken,
  isGoogleLoginEnabled,
  isSAMLLoginEnabled,
  hostedCal,
  samlTenantID,
  samlProductID,
}: inferSSRProps<typeof getServerSideProps>) {
  const { t } = useLocale();
  const router = useRouter();
  const form = useForm<LoginValues>();
  const { formState } = form;
  const { isSubmitting } = formState;

  const [twoFactorRequired, setTwoFactorRequired] = useState(false);
  const [errorMessage, setErrorMessage] = useState<string | null>(null);

  const errorMessages: { [key: string]: string } = {
    // [ErrorCode.SecondFactorRequired]: t("2fa_enabled_instructions"),
    [ErrorCode.IncorrectPassword]: `${t("incorrect_password")} ${t("please_try_again")}`,
    [ErrorCode.UserNotFound]: t("no_account_exists"),
    [ErrorCode.IncorrectTwoFactorCode]: `${t("incorrect_2fa_code")} ${t("please_try_again")}`,
    [ErrorCode.InternalServerError]: `${t("something_went_wrong")} ${t("please_try_again_and_contact_us")}`,
    [ErrorCode.ThirdPartyIdentityProviderEnabled]: t("account_created_with_identity_provider"),
  };

  const telemetry = useTelemetry();

  let callbackUrl = typeof router.query?.callbackUrl === "string" ? router.query.callbackUrl : "";

  if (/"\//.test(callbackUrl)) callbackUrl = callbackUrl.substring(1);

  // If not absolute URL, make it absolute
  if (!/^https?:\/\//.test(callbackUrl)) {
    callbackUrl = `${WEBAPP_URL}/${callbackUrl}`;
  }

  const safeCallbackUrl = getSafeRedirectUrl(callbackUrl);

  callbackUrl = safeCallbackUrl || "";

  const LoginFooter = (
    <span className="text-gray-600">
      {t("dont_have_an_account")}{" "}
      <a href={`${WEBSITE_URL}/signup`} className="text-brand-500 font-medium">
        {t("create_an_account")}
      </a>
    </span>
  );

  const TwoFactorFooter = (
    <Button
      onClick={() => {
        setTwoFactorRequired(false);
        form.setValue("totpCode", "");
      }}
      StartIcon={Icon.ArrowLeft}
      color="minimal">
      {t("go_back")}
    </Button>
  );

  return (
    <>
      <AuthContainer
        title={t("login")}
        description={t("login")}
        showLogo
        heading={twoFactorRequired ? t("2fa_code") : t("welcome_back")}
        footerText={twoFactorRequired ? TwoFactorFooter : LoginFooter}>
        <Form
          form={form}
          className="space-y-6"
          handleSubmit={async (values) => {
            setErrorMessage(null);
            telemetry.event(telemetryEventTypes.login, collectPageParameters());
            const res = await signIn<"credentials">("credentials", {
              ...values,
              callbackUrl,
              redirect: false,
            });
            if (!res) setErrorMessage(errorMessages[ErrorCode.InternalServerError]);
            // we're logged in! let's do a hard refresh to the desired url
            else if (!res.error) router.push(callbackUrl);
            // reveal two factor input if required
            else if (res.error === ErrorCode.SecondFactorRequired) setTwoFactorRequired(true);
            // fallback if error not found
            else setErrorMessage(errorMessages[res.error] || t("something_went_wrong"));
          }}
          data-testid="login-form">
          <div>
            <input
              defaultValue={csrfToken || undefined}
              type="hidden"
              hidden
              {...form.register("csrfToken")}
            />
          </div>
          <div className={classNames("space-y-6", { hidden: twoFactorRequired })}>
            <EmailField
              id="email"
              label={t("email_address")}
              defaultValue={router.query.email as string}
              placeholder="john.doe@example.com"
              required
              {...form.register("email")}
            />
            <div className="relative">
              <div className="absolute right-0 -top-[2px]">
                <Link href="/auth/forgot-password">
                  <a tabIndex={-1} className="text-sm font-medium text-gray-600">
                    {t("forgot_password")}
                  </a>
                </Link>
              </div>
              <PasswordField
                id="password"
                type="password"
                autoComplete="current-password"
                required
                {...form.register("password")}
              />
            </div>
          </div>

          {twoFactorRequired && <TwoFactor />}

          {errorMessage && <Alert severity="error" title={errorMessage} />}
          <div className="pb-8">
            <Button type="submit" color="primary" disabled={isSubmitting} className="w-full">
              {twoFactorRequired ? t("submit") : t("sign_in")}
            </Button>
          </div>
        </Form>
        <hr />
        {true && (
          <>
            {true && (
              <div className="mt-8">
                <Button
                  color="secondary"
                  className="w-full"
                  data-testid="google"
                  onClick={async (e) => {
                    e.preventDefault();
                    // track Google logins. Without personal data/payload
                    telemetry.event(telemetryEventTypes.googleLogin, collectPageParameters());
                    await signIn("google");
                  }}>
                  {t("signin_with_google")}
                </Button>
              </div>
            )}
            {true && (
              <SAMLLogin
                email={form.getValues("email")}
                samlTenantID={samlTenantID}
                samlProductID={samlProductID}
                hostedCal={hostedCal}
                setErrorMessage={setErrorMessage}
              />
            )}
          </>
        )}
      </AuthContainer>
      <AddToHomescreen />
    </>
  );
}

export async function getServerSideProps(context: GetServerSidePropsContext) {
  const { req } = context;
  const session = await getSession({ req });
  const ssr = await ssrInit(context);

  if (session) {
    return {
      redirect: {
        destination: "/",
        permanent: false,
      },
    };
  }

  const userCount = await prisma.user.count();
  if (userCount === 0) {
    // Proceed to new onboarding to create first admin user
    return {
      redirect: {
        destination: "/auth/setup",
        permanent: false,
      },
    };
  }

  return {
    props: {
      csrfToken: await getCsrfToken(context),
      trpcState: ssr.dehydrate(),
      isGoogleLoginEnabled: IS_GOOGLE_LOGIN_ENABLED,
      isSAMLLoginEnabled,
      hostedCal,
      samlTenantID,
      samlProductID,
    },
  };
}<|MERGE_RESOLUTION|>--- conflicted
+++ resolved
@@ -8,11 +8,8 @@
 
 import { getSafeRedirectUrl } from "@calcom/lib/getSafeRedirectUrl";
 import { useLocale } from "@calcom/lib/hooks/useLocale";
-<<<<<<< HEAD
+import { collectPageParameters, telemetryEventTypes, useTelemetry } from "@calcom/lib/telemetry";
 import prisma from "@calcom/prisma";
-=======
-import { collectPageParameters, telemetryEventTypes, useTelemetry } from "@calcom/lib/telemetry";
->>>>>>> 9346ae64
 import { Alert } from "@calcom/ui/Alert";
 import { Icon } from "@calcom/ui/Icon";
 import Button from "@calcom/ui/v2/Button";
