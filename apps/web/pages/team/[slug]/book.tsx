--- conflicted
+++ resolved
@@ -76,48 +76,9 @@
     };
   })[0];
 
-<<<<<<< HEAD
-  type Booking = {
-    startTime: Date | string;
-    description: string | null;
-    attendees: {
-      email: string;
-      name: string;
-    }[];
-  } | null;
-
-  // @NOTE: being used several times refactor to exported function
-  async function getBooking(): Promise<Booking> {
-    return prisma.booking.findFirst({
-      where: {
-        uid: asStringOrThrow(context.query.rescheduleUid),
-      },
-      select: {
-        startTime: true,
-        description: true,
-        attendees: {
-          select: {
-            email: true,
-            name: true,
-          },
-        },
-      },
-    });
-  }
-
-  let booking: Booking | null = null;
-  if (context.query.rescheduleUid) {
-    booking = await getBooking();
-    if (booking) {
-      // @NOTE: had to do this because Server side cant return [Object objects]
-      // probably fixable with json.stringify -> json.parse
-      booking["startTime"] = (booking?.startTime as Date)?.toISOString();
-    }
-=======
   let booking: GetBookingType | null = null;
   if (context.query.rescheduleUid) {
     booking = await getBooking(prisma, context.query.rescheduleUid as string);
->>>>>>> 6317da89
   }
 
   const t = await getTranslation(context.locale ?? "en", "common");
