--- conflicted
+++ resolved
@@ -162,7 +162,6 @@
   const emailsDir = path.resolve(process.cwd(), "..", "..", "packages/emails", "templates");
   providers.push(
     EmailProvider({
-<<<<<<< HEAD
       server: {
         host: process.env.EMAIL_SERVER_HOST,
         port: parseInt(process.env.EMAIL_SERVER_PORT as string) || 587,
@@ -172,9 +171,7 @@
         },
       },
       from: process.env.EMAIL_FROM,
-=======
       type: "email",
->>>>>>> 4bfa63e8
       maxAge: 10 * 60 * 60, // Magic links are valid for 10 min only
       // Here we setup the sendVerificationRequest that calls the email template with the identifier (email) and token to verify.
       sendVerificationRequest: ({ identifier, url }) => {
