import { BookingStatus } from "@prisma/client";
import { Collapsible, CollapsibleContent, CollapsibleTrigger } from "@radix-ui/react-collapsible";
import classNames from "classnames";
import { createEvent } from "ics";
import type { GetServerSidePropsContext } from "next";
import { useSession } from "next-auth/react";
import Link from "next/link";
import { useRouter } from "next/router";
import { useEffect, useRef, useState } from "react";
import { RRule } from "rrule";
import { z } from "zod";

import BookingPageTagManager from "@calcom/app-store/BookingPageTagManager";
import type { getEventLocationValue } from "@calcom/app-store/locations";
import { getSuccessPageLocationMessage, guessEventLocationType } from "@calcom/app-store/locations";
import { getEventTypeAppData } from "@calcom/app-store/utils";
import { getEventName } from "@calcom/core/event";
import type { ConfigType } from "@calcom/dayjs";
import dayjs from "@calcom/dayjs";
import {
  sdkActionManager,
  useEmbedNonStylesConfig,
  useIsBackgroundTransparent,
  useIsEmbed,
} from "@calcom/embed-core/embed-iframe";
import {
  SystemField,
  getBookingFieldsWithSystemFields,
} from "@calcom/features/bookings/lib/getBookingFields";
import { parseRecurringEvent } from "@calcom/lib";
import CustomBranding from "@calcom/lib/CustomBranding";
import { APP_NAME } from "@calcom/lib/constants";
import {
  formatToLocalizedDate,
  formatToLocalizedTime,
  formatToLocalizedTimezone,
} from "@calcom/lib/date-fns";
import { getDefaultEvent } from "@calcom/lib/defaultEvents";
import { useLocale } from "@calcom/lib/hooks/useLocale";
import useTheme from "@calcom/lib/hooks/useTheme";
import { getEveryFreqFor } from "@calcom/lib/recurringStrings";
import { maybeGetBookingUidFromSeat } from "@calcom/lib/server/maybeGetBookingUidFromSeat";
import { collectPageParameters, telemetryEventTypes, useTelemetry } from "@calcom/lib/telemetry";
import { getIs24hClockFromLocalStorage, isBrowserLocale24h } from "@calcom/lib/timeFormat";
import { localStorage } from "@calcom/lib/webstorage";
import prisma from "@calcom/prisma";
import type { Prisma } from "@calcom/prisma/client";
import { bookingMetadataSchema } from "@calcom/prisma/zod-utils";
import { customInputSchema, EventTypeMetaDataSchema } from "@calcom/prisma/zod-utils";
<<<<<<< HEAD
import { Button, EmailInput, HeadSeo, Label } from "@calcom/ui";
=======
import { Button, EmailInput, HeadSeo, Badge } from "@calcom/ui";
>>>>>>> 22b189cb
import { FiX, FiExternalLink, FiChevronLeft, FiCheck, FiCalendar } from "@calcom/ui/components/icon";

import { timeZone } from "@lib/clock";
import { getBookingWithResponses } from "@lib/getBooking";
import type { inferSSRProps } from "@lib/types/inferSSRProps";

import CancelBooking from "@components/booking/CancelBooking";
import EventReservationSchema from "@components/schemas/EventReservationSchema";

import { ssrInit } from "@server/lib/ssr";

function redirectToExternalUrl(url: string) {
  window.parent.location.href = url;
}

/**
 * Redirects to external URL with query params from current URL.
 * Query Params and Hash Fragment if present in external URL are kept intact.
 */
function RedirectionToast({ url }: { url: string }) {
  const [timeRemaining, setTimeRemaining] = useState(10);
  const [isToastVisible, setIsToastVisible] = useState(true);

  const { t } = useLocale();
  const timerRef = useRef<number | null>(null);
  const router = useRouter();
  const { cancel: isCancellationMode } = querySchema.parse(router.query);
  const urlWithSuccessParamsRef = useRef<string | null>();
  if (isCancellationMode && timerRef.current) {
    setIsToastVisible(false);
  }

  useEffect(() => {
    if (!isToastVisible && timerRef.current) {
      window.clearInterval(timerRef.current);
    }
  }, [isToastVisible]);

  useEffect(() => {
    const parsedExternalUrl = new URL(url);

    const parsedSuccessUrl = new URL(document.URL);

    // eslint-disable-next-line @typescript-eslint/ban-ts-comment
    /* @ts-ignore */ //https://stackoverflow.com/questions/49218765/typescript-and-iterator-type-iterableiteratort-is-not-an-array-type
    for (const [name, value] of parsedExternalUrl.searchParams.entries()) {
      parsedSuccessUrl.searchParams.set(name, value);
    }

    const urlWithSuccessParams =
      parsedExternalUrl.origin +
      parsedExternalUrl.pathname +
      "?" +
      parsedSuccessUrl.searchParams.toString() +
      parsedExternalUrl.hash;
    urlWithSuccessParamsRef.current = urlWithSuccessParams;

    timerRef.current = window.setInterval(() => {
      if (timeRemaining > 0) {
        setTimeRemaining((timeRemaining) => {
          return timeRemaining - 1;
        });
      } else {
        redirectToExternalUrl(urlWithSuccessParams);
        window.clearInterval(timerRef.current as number);
      }
    }, 1000);
    return () => {
      window.clearInterval(timerRef.current as number);
    };
  }, [timeRemaining, url]);

  if (!isToastVisible) {
    return null;
  }

  return (
    <>
      <div className="relative z-[60] pb-2 sm:pb-5">
        <div className="mx-auto w-full sm:max-w-7xl sm:px-2 lg:px-8">
          <div className="border border-green-600 bg-green-500 p-2 sm:p-3">
            <div className="flex flex-wrap items-center justify-between">
              <div className="flex w-0 flex-1 items-center">
                <p className="truncate font-medium text-white sm:mx-3">
                  <span className="md:hidden">Redirecting to {url} ...</span>
                  <span className="hidden md:inline">
                    {t("you_are_being_redirected", { url, seconds: timeRemaining })}
                  </span>
                </p>
              </div>
              <div className="order-3 mt-2 w-full flex-shrink-0 sm:order-2 sm:mt-0 sm:w-auto">
                <button
                  onClick={() => {
                    if (urlWithSuccessParamsRef.current) {
                      redirectToExternalUrl(urlWithSuccessParamsRef.current);
                    }
                  }}
                  className="flex w-full items-center justify-center rounded-sm border border-transparent bg-white px-4 py-2 text-sm font-medium text-green-600 hover:bg-green-50">
                  {t("continue")}
                </button>
              </div>
              <div className="order-2 flex-shrink-0 sm:order-3 sm:ml-2">
                <button
                  type="button"
                  onClick={() => {
                    setIsToastVisible(false);
                  }}
                  className="-mr-1 flex rounded-md p-2 hover:bg-green-600 focus:outline-none focus:ring-2 focus:ring-white">
                  <FiX className="h-6 w-6 text-white" />
                </button>
              </div>
            </div>
          </div>
        </div>
      </div>
    </>
  );
}

type SuccessProps = inferSSRProps<typeof getServerSideProps>;

const stringToBoolean = z
  .string()
  .optional()
  .transform((val) => val === "true");

const querySchema = z.object({
  uid: z.string(),
  allRemainingBookings: stringToBoolean,
  cancel: stringToBoolean,
  changes: stringToBoolean,
  reschedule: stringToBoolean,
  isSuccessBookingPage: z.string().optional(),
  formerTime: z.string().optional(),
  email: z.string().optional(),
  seatReferenceUid: z.string().optional(),
});

export default function Success(props: SuccessProps) {
  const { t } = useLocale();
  const router = useRouter();
  const {
    allRemainingBookings,
    isSuccessBookingPage,
    cancel: isCancellationMode,
    changes,
    formerTime,
    email,
    seatReferenceUid,
  } = querySchema.parse(router.query);

  const tz =
    (isSuccessBookingPage
      ? props.bookingInfo.attendees.find((attendee) => attendee.email === email)?.timeZone
      : props.bookingInfo.eventType?.timeZone || props.bookingInfo.user?.timeZone) || timeZone();

  const location = props.bookingInfo.location as ReturnType<typeof getEventLocationValue>;

  const locationVideoCallUrl: string | undefined = bookingMetadataSchema.parse(
    props?.bookingInfo?.metadata || {}
  )?.videoCallUrl;

  const status = props.bookingInfo?.status;
  const reschedule = props.bookingInfo.status === BookingStatus.ACCEPTED;
  const cancellationReason = props.bookingInfo.cancellationReason || props.bookingInfo.rejectionReason;

  const attendeeName =
    typeof props?.bookingInfo?.attendees?.[0]?.name === "string"
      ? props?.bookingInfo?.attendees?.[0]?.name
      : "Nameless";

  const [is24h, setIs24h] = useState(isBrowserLocale24h());
  const { data: session } = useSession();

  const [date, setDate] = useState(dayjs.utc(props.bookingInfo.startTime));
  const { eventType, bookingInfo } = props;

  const isBackgroundTransparent = useIsBackgroundTransparent();
  const isEmbed = useIsEmbed();
  const shouldAlignCentrallyInEmbed = useEmbedNonStylesConfig("align") !== "left";
  const shouldAlignCentrally = !isEmbed || shouldAlignCentrallyInEmbed;
  const [calculatedDuration, setCalculatedDuration] = useState<number | undefined>(undefined);

  function setIsCancellationMode(value: boolean) {
    const query_ = { ...router.query };

    if (value) {
      query_.cancel = "true";
    } else {
      if (query_.cancel) {
        delete query_.cancel;
      }
    }

    router.replace(
      {
        pathname: router.pathname,
        query: { ...query_ },
      },
      undefined,
      { scroll: false }
    );
  }

  const eventNameObject = {
    attendeeName,
    eventType: props.eventType.title,
    eventName: (props.dynamicEventName as string) || props.eventType.eventName,
    host: props.profile.name || "Nameless",
    location: location,
    bookingFields: bookingInfo.responses,
    t,
  };

  const giphyAppData = getEventTypeAppData(eventType, "giphy");
  const giphyImage = giphyAppData?.thankYouPage;

  const eventName = getEventName(eventNameObject, true);
  const needsConfirmation = eventType.requiresConfirmation && reschedule != true;
  const userIsOwner = !!(session?.user?.id && eventType.owner?.id === session.user.id);

  const isCancelled =
    status === "CANCELLED" ||
    status === "REJECTED" ||
    (!!seatReferenceUid &&
      !bookingInfo.seatsReferences.some((reference) => reference.referenceUid === seatReferenceUid));

  const telemetry = useTelemetry();
  useEffect(() => {
    if (top !== window) {
      //page_view will be collected automatically by _middleware.ts
      telemetry.event(telemetryEventTypes.embedView, collectPageParameters("/booking"));
    }
  }, [telemetry]);

  useEffect(() => {
    const users = eventType.users;
    if (!sdkActionManager) return;
    // TODO: We should probably make it consistent with Webhook payload. Some data is not available here, as and when requirement comes we can add
    sdkActionManager.fire("bookingSuccessful", {
      booking: bookingInfo,
      eventType,
      date: date.toString(),
      duration: calculatedDuration,
      organizer: {
        name: users[0].name || "Nameless",
        email: users[0].email || "Email-less",
        timeZone: users[0].timeZone,
      },
      confirmed: !needsConfirmation,
      // TODO: Add payment details
    });
    setDate(date.tz(localStorage.getItem("timeOption.preferredTimeZone") || dayjs.tz.guess()));
    setIs24h(!!getIs24hClockFromLocalStorage());
    // eslint-disable-next-line react-hooks/exhaustive-deps
  }, [eventType, needsConfirmation]);

  useEffect(() => {
    setCalculatedDuration(
      dayjs(props.bookingInfo.endTime).diff(dayjs(props.bookingInfo.startTime), "minutes")
    );
  }, []);

  function eventLink(): string {
    const optional: { location?: string } = {};
    if (locationVideoCallUrl) {
      optional["location"] = locationVideoCallUrl;
    }

    const event = createEvent({
      start: [
        date.toDate().getUTCFullYear(),
        (date.toDate().getUTCMonth() as number) + 1,
        date.toDate().getUTCDate(),
        date.toDate().getUTCHours(),
        date.toDate().getUTCMinutes(),
      ],
      startInputType: "utc",
      title: eventName,
      description: props.eventType.description ? props.eventType.description : undefined,
      /** formatted to required type of description ^ */
      duration: {
        minutes: calculatedDuration,
      },
      ...optional,
    });

    if (event.error) {
      throw event.error;
    }

    return encodeURIComponent(event.value ? event.value : false);
  }

  function getTitle(): string {
    const titleSuffix = props.recurringBookings ? "_recurring" : "";
    if (isCancelled) {
      return "";
    }
    if (needsConfirmation) {
      if (props.profile.name !== null) {
        return t("user_needs_to_confirm_or_reject_booking" + titleSuffix, {
          user: props.profile.name,
        });
      }
      return t("needs_to_be_confirmed_or_rejected" + titleSuffix);
    }
    return t("emailed_you_and_attendees" + titleSuffix);
  }

<<<<<<< HEAD
  const userIsOwner = !!(session?.user?.id && eventType.owner?.id === session.user.id);
=======
>>>>>>> 22b189cb
  useTheme(isSuccessBookingPage ? props.profile.theme : "light");
  const title = t(
    `booking_${needsConfirmation ? "submitted" : "confirmed"}${props.recurringBookings ? "_recurring" : ""}`
  );

  const locationToDisplay = getSuccessPageLocationMessage(
    locationVideoCallUrl ? locationVideoCallUrl : location,
    t,
    bookingInfo.status
  );

  const providerName = guessEventLocationType(location)?.label;

  return (
    <div className={isEmbed ? "" : "h-screen"} data-testid="success-page">
      {!isEmbed && (
        <EventReservationSchema
          reservationId={bookingInfo.uid}
          eventName={eventName}
          startTime={bookingInfo.startTime}
          endTime={bookingInfo.endTime}
          organizer={bookingInfo.user}
          attendees={bookingInfo.attendees}
          location={locationToDisplay}
          description={bookingInfo.description}
          status={status}
        />
      )}
      {userIsOwner && !isEmbed && (
        <div className="mt-2 ml-4 -mb-4">
          <Link
            href={allRemainingBookings ? "/bookings/recurring" : "/bookings/upcoming"}
            className="mt-2 inline-flex px-1 py-2 text-sm text-gray-500 hover:bg-gray-100 hover:text-gray-800 dark:hover:bg-transparent dark:hover:text-white">
            <FiChevronLeft className="h-5 w-5" /> {t("back_to_bookings")}
          </Link>
        </div>
      )}
      <HeadSeo title={title} description={title} />
      <BookingPageTagManager eventType={eventType} />
      <CustomBranding lightVal={props.profile.brandColor} darkVal={props.profile.darkBrandColor} />
      <main className={classNames(shouldAlignCentrally ? "mx-auto" : "", isEmbed ? "" : "max-w-3xl")}>
        <div className={classNames("overflow-y-auto", isEmbed ? "" : "z-50 ")}>
          {isSuccessBookingPage && !isCancellationMode && eventType.successRedirectUrl ? (
            <RedirectionToast url={eventType.successRedirectUrl} />
          ) : null}{" "}
          <div
            className={classNames(
              shouldAlignCentrally ? "text-center" : "",
              "flex items-end justify-center px-4 pt-4 pb-20  sm:block sm:p-0"
            )}>
            <div
              className={classNames("my-4 transition-opacity sm:my-0", isEmbed ? "" : " inset-0")}
              aria-hidden="true">
              <div
                className={classNames(
                  "main inline-block transform overflow-hidden rounded-lg border sm:my-8 sm:max-w-xl",
                  isBackgroundTransparent ? "" : "dark:bg-darkgray-100 dark:border-darkgray-200 bg-white",
                  "px-8 pt-5 pb-4 text-left align-bottom transition-all sm:w-full sm:py-8 sm:align-middle"
                )}
                role="dialog"
                aria-modal="true"
                aria-labelledby="modal-headline">
                <div
                  className={classNames(
                    "mx-auto flex items-center justify-center",
                    !giphyImage && !isCancelled && !needsConfirmation
                      ? "h-12 w-12 rounded-full bg-green-100"
                      : "",
                    !giphyImage && !isCancelled && needsConfirmation
                      ? "h-12 w-12 rounded-full bg-gray-100"
                      : "",
                    isCancelled ? "h-12 w-12 rounded-full bg-red-100" : ""
                  )}>
                  {giphyImage && !needsConfirmation && (
                    // eslint-disable-next-line @next/next/no-img-element
                    <img src={giphyImage} alt="Gif from Giphy" />
                  )}
                  {!giphyImage && !needsConfirmation && !isCancelled && (
                    <FiCheck className="h-5 w-5 text-green-600" />
                  )}
                  {needsConfirmation && !isCancelled && <FiCalendar className="h-5 w-5 text-gray-900" />}
                  {isCancelled && <FiX className="h-5 w-5 text-red-600" />}
                </div>
                <div className="mt-6 mb-8 text-center last:mb-0">
                  <h3
                    className="text-2xl font-semibold leading-6 text-gray-900 dark:text-white"
                    data-testid={isCancelled ? "cancelled-headline" : ""}
                    id="modal-headline">
                    {needsConfirmation && !isCancelled
                      ? props.recurringBookings
                        ? t("submitted_recurring")
                        : t("submitted")
                      : isCancelled
                      ? seatReferenceUid
                        ? t("no_longer_attending")
                        : t("event_cancelled")
                      : props.recurringBookings
                      ? t("meeting_is_scheduled_recurring")
                      : t("meeting_is_scheduled")}
                  </h3>
                  <div className="mt-3">
                    <p className="text-gray-600 dark:text-gray-300">{getTitle()}</p>
                  </div>
                  {props.paymentStatus &&
                    (bookingInfo.status === BookingStatus.CANCELLED ||
                      bookingInfo.status === BookingStatus.REJECTED) && (
                      <h4>
                        {!props.paymentStatus.success &&
                          !props.paymentStatus.refunded &&
                          t("booking_with_payment_cancelled")}
                        {props.paymentStatus.success &&
                          !props.paymentStatus.refunded &&
                          t("booking_with_payment_cancelled_already_paid")}
                        {props.paymentStatus.refunded && t("booking_with_payment_cancelled_refunded")}
                      </h4>
                    )}

                  <div className="border-bookinglightest text-bookingdark dark:border-darkgray-200 mt-8 grid grid-cols-3 border-t pt-8 text-left dark:text-gray-300">
                    {(isCancelled || reschedule) && cancellationReason && (
                      <>
                        <div className="font-medium">
                          {isCancelled ? t("reason") : t("reschedule_reason_success_page")}
                        </div>
                        <div className="col-span-2 mb-6 last:mb-0">{cancellationReason}</div>
                      </>
                    )}
                    <div className="font-medium">{t("what")}</div>
                    <div className="col-span-2 mb-6 last:mb-0">{eventName}</div>
                    <div className="font-medium">{t("when")}</div>
                    <div className="col-span-2 mb-6 last:mb-0">
                      {reschedule && !!formerTime && (
                        <p className="line-through">
                          <RecurringBookings
                            eventType={props.eventType}
                            duration={calculatedDuration}
                            recurringBookings={props.recurringBookings}
                            allRemainingBookings={allRemainingBookings}
                            date={dayjs(formerTime)}
                            is24h={is24h}
                            isCancelled={isCancelled}
                            tz={tz}
                          />
                        </p>
                      )}
                      <RecurringBookings
                        eventType={props.eventType}
                        duration={calculatedDuration}
                        recurringBookings={props.recurringBookings}
                        allRemainingBookings={allRemainingBookings}
                        date={date}
                        is24h={is24h}
                        isCancelled={isCancelled}
                        tz={tz}
                      />
                    </div>
                    {(bookingInfo?.user || bookingInfo?.attendees) && (
                      <>
                        <div className="font-medium">{t("who")}</div>
                        <div className="col-span-2 last:mb-0">
                          {bookingInfo?.user && (
                            <div className="mb-3">
                              <div>
                                <span className="mr-2">{bookingInfo.user.name}</span>
                                <Badge variant="blue">{t("Host")}</Badge>
                              </div>
                              <p className="text-bookinglight">{bookingInfo.user.email}</p>
                            </div>
                          )}
                          {bookingInfo?.attendees.map((attendee) => (
                            <div key={attendee.name} className="mb-3 last:mb-0">
                              {attendee.name && <p>{attendee.name}</p>}
                              <p data-testid={`attendee-${attendee.email}`} className="text-bookinglight">
                                {attendee.email}
                              </p>
                            </div>
                          ))}
                        </div>
                      </>
                    )}
                    {locationToDisplay && !isCancelled && (
                      <>
                        <div className="mt-3 font-medium">{t("where")}</div>
                        <div className="col-span-2 mt-3">
                          {locationToDisplay.startsWith("http") ? (
                            <a
                              href={locationToDisplay}
                              target="_blank"
                              title={locationToDisplay}
                              className="flex items-center gap-2 text-gray-700 underline dark:text-gray-50"
                              rel="noreferrer">
                              {providerName || "Link"}
                              <FiExternalLink className="inline h-4 w-4 text-gray-700 dark:text-white" />
                            </a>
                          ) : (
                            locationToDisplay
                          )}
                        </div>
                      </>
                    )}
                    {bookingInfo?.description && (
                      <>
                        <div className="mt-9 font-medium">{t("additional_notes")}</div>
                        <div className="col-span-2 mb-2 mt-9">
                          <p className="break-words">{bookingInfo.description}</p>
                        </div>
                      </>
                    )}

                    {Object.entries(bookingInfo.responses).map(([name, response]) => {
                      const field = eventType.bookingFields.find((field) => field.name === name);
                      // We show location in the "where" section
                      // We show Booker Name, Emails and guests in Who section
                      // We show notes in additional notes section
                      // We show rescheduleReason at the top
                      if (!field) return null;
                      const isSystemField = SystemField.safeParse(field.name);
                      if (isSystemField.success) return null;

                      const label = field.label || t(field.defaultLabel || "");

                      return (
                        <>
<<<<<<< HEAD
                          <Label className="col-span-3 mt-8 border-t pt-8 pr-3 font-medium">{label}</Label>
                          {/* Might be a good idea to use the readonly variant of respective components here */}
                          <div className="col-span-3 mt-1 mb-2">{response.toString()}</div>
=======
                          <div className="mt-9 font-medium">{label}</div>
                          <div className="col-span-2 mb-2 mt-9">
                            <p
                              className="break-words"
                              data-testid="field-response"
                              data-fob-field={field.name}>
                              {response.toString()}
                            </p>
                          </div>
>>>>>>> 22b189cb
                        </>
                      );
                    })}
                  </div>
                </div>
                {(!needsConfirmation || !userIsOwner) &&
                  !isCancelled &&
                  (!isCancellationMode ? (
                    <>
                      <hr className="border-bookinglightest dark:border-darkgray-300 mb-8" />
                      <div className="text-center last:pb-0">
                        <span className="text-gray-900 ltr:mr-2 rtl:ml-2 dark:text-gray-50">
                          {t("need_to_make_a_change")}
                        </span>

                        {!props.recurringBookings && (
                          <span className="text-bookinglight inline text-gray-700">
                            <span className="underline" data-testid="reschedule-link">
                              <Link
                                href={`/reschedule/${seatReferenceUid || bookingInfo?.uid}`}
                                legacyBehavior>
                                {t("reschedule")}
                              </Link>
                            </span>
                            <span className="mx-2">{t("or_lowercase")}</span>
                          </span>
                        )}

                        <button
                          data-testid="cancel"
                          className={classNames(
                            "text-bookinglight text-gray-700 underline",
                            props.recurringBookings && "ltr:mr-2 rtl:ml-2"
                          )}
                          onClick={() => setIsCancellationMode(true)}>
                          {t("cancel")}
                        </button>
                      </div>
                    </>
                  ) : (
                    <>
                      <hr className="border-bookinglightest dark:border-darkgray-200" />
                      <CancelBooking
                        booking={{ uid: bookingInfo?.uid, title: bookingInfo?.title, id: bookingInfo?.id }}
                        profile={{ name: props.profile.name, slug: props.profile.slug }}
                        recurringEvent={eventType.recurringEvent}
                        team={eventType?.team?.name}
                        setIsCancellationMode={setIsCancellationMode}
                        theme={isSuccessBookingPage ? props.profile.theme : "light"}
                        allRemainingBookings={allRemainingBookings}
                        seatReferenceUid={seatReferenceUid}
                      />
                    </>
                  ))}
                {userIsOwner &&
                  !needsConfirmation &&
                  !isCancellationMode &&
                  !isCancelled &&
                  !!calculatedDuration && (
                    <>
                      <hr className="border-bookinglightest dark:border-darkgray-300 mt-8" />
                      <div className="text-bookingdark align-center flex flex-row justify-center pt-8">
                        <span className="flex self-center font-medium text-gray-700 ltr:mr-2 rtl:ml-2 dark:text-gray-50">
                          {t("add_to_calendar")}
                        </span>
                        <div className="justify-left mt-1 flex text-left sm:mt-0">
                          <Link
                            href={
                              `https://calendar.google.com/calendar/r/eventedit?dates=${date
                                .utc()
                                .format("YYYYMMDDTHHmmss[Z]")}/${date
                                .add(calculatedDuration, "minute")
                                .utc()
                                .format("YYYYMMDDTHHmmss[Z]")}&text=${eventName}&details=${
                                props.eventType.description
                              }` +
                              (typeof locationVideoCallUrl === "string"
                                ? "&location=" + encodeURIComponent(locationVideoCallUrl)
                                : "") +
                              (props.eventType.recurringEvent
                                ? "&recur=" +
                                  encodeURIComponent(new RRule(props.eventType.recurringEvent).toString())
                                : "")
                            }
                            className="h-10 w-10 rounded-sm border border-gray-200 px-3 py-2 ltr:mr-2 rtl:ml-2 dark:border-gray-700 dark:text-white">
                            <svg
                              className="-mt-1.5 inline-block h-4 w-4"
                              fill="currentColor"
                              xmlns="http://www.w3.org/2000/svg"
                              viewBox="0 0 24 24">
                              <title>Google</title>
                              <path d="M12.48 10.92v3.28h7.84c-.24 1.84-.853 3.187-1.787 4.133-1.147 1.147-2.933 2.4-6.053 2.4-4.827 0-8.6-3.893-8.6-8.72s3.773-8.72 8.6-8.72c2.6 0 4.507 1.027 5.907 2.347l2.307-2.307C18.747 1.44 16.133 0 12.48 0 5.867 0 .307 5.387.307 12s5.56 12 12.173 12c3.573 0 6.267-1.173 8.373-3.36 2.16-2.16 2.84-5.213 2.84-7.667 0-.76-.053-1.467-.173-2.053H12.48z" />
                            </svg>
                          </Link>
                          <Link
                            href={
                              encodeURI(
                                "https://outlook.live.com/calendar/0/deeplink/compose?body=" +
                                  props.eventType.description +
                                  "&enddt=" +
                                  date.add(calculatedDuration, "minute").utc().format() +
                                  "&path=%2Fcalendar%2Faction%2Fcompose&rru=addevent&startdt=" +
                                  date.utc().format() +
                                  "&subject=" +
                                  eventName
                              ) +
                              (locationVideoCallUrl
                                ? "&location=" + encodeURIComponent(locationVideoCallUrl)
                                : "")
                            }
                            className="mx-2 h-10 w-10 rounded-sm border border-gray-200 px-3 py-2 dark:border-gray-700 dark:text-white"
                            target="_blank">
                            <svg
                              className="mr-1 -mt-1.5 inline-block h-4 w-4"
                              fill="currentColor"
                              xmlns="http://www.w3.org/2000/svg"
                              viewBox="0 0 24 24">
                              <title>Microsoft Outlook</title>
                              <path d="M7.88 12.04q0 .45-.11.87-.1.41-.33.74-.22.33-.58.52-.37.2-.87.2t-.85-.2q-.35-.21-.57-.55-.22-.33-.33-.75-.1-.42-.1-.86t.1-.87q.1-.43.34-.76.22-.34.59-.54.36-.2.87-.2t.86.2q.35.21.57.55.22.34.31.77.1.43.1.88zM24 12v9.38q0 .46-.33.8-.33.32-.8.32H7.13q-.46 0-.8-.33-.32-.33-.32-.8V18H1q-.41 0-.7-.3-.3-.29-.3-.7V7q0-.41.3-.7Q.58 6 1 6h6.5V2.55q0-.44.3-.75.3-.3.75-.3h12.9q.44 0 .75.3.3.3.3.75V10.85l1.24.72h.01q.1.07.18.18.07.12.07.25zm-6-8.25v3h3v-3zm0 4.5v3h3v-3zm0 4.5v1.83l3.05-1.83zm-5.25-9v3h3.75v-3zm0 4.5v3h3.75v-3zm0 4.5v2.03l2.41 1.5 1.34-.8v-2.73zM9 3.75V6h2l.13.01.12.04v-2.3zM5.98 15.98q.9 0 1.6-.3.7-.32 1.19-.86.48-.55.73-1.28.25-.74.25-1.61 0-.83-.25-1.55-.24-.71-.71-1.24t-1.15-.83q-.68-.3-1.55-.3-.92 0-1.64.3-.71.3-1.2.85-.5.54-.75 1.3-.25.74-.25 1.63 0 .85.26 1.56.26.72.74 1.23.48.52 1.17.81.69.3 1.56.3zM7.5 21h12.39L12 16.08V17q0 .41-.3.7-.29.3-.7.3H7.5zm15-.13v-7.24l-5.9 3.54Z" />
                            </svg>
                          </Link>
                          <Link
                            href={
                              encodeURI(
                                "https://outlook.office.com/calendar/0/deeplink/compose?body=" +
                                  props.eventType.description +
                                  "&enddt=" +
                                  date.add(calculatedDuration, "minute").utc().format() +
                                  "&path=%2Fcalendar%2Faction%2Fcompose&rru=addevent&startdt=" +
                                  date.utc().format() +
                                  "&subject=" +
                                  eventName
                              ) +
                              (locationVideoCallUrl
                                ? "&location=" + encodeURIComponent(locationVideoCallUrl)
                                : "")
                            }
                            className="mx-2 h-10 w-10 rounded-sm border border-gray-200 px-3 py-2 dark:border-gray-700 dark:text-white"
                            target="_blank">
                            <svg
                              className="mr-1 -mt-1.5 inline-block h-4 w-4"
                              fill="currentColor"
                              xmlns="http://www.w3.org/2000/svg"
                              viewBox="0 0 24 24">
                              <title>Microsoft Office</title>
                              <path d="M21.53 4.306v15.363q0 .807-.472 1.433-.472.627-1.253.85l-6.888 1.974q-.136.037-.29.055-.156.019-.293.019-.396 0-.72-.105-.321-.106-.656-.292l-4.505-2.544q-.248-.137-.391-.366-.143-.23-.143-.515 0-.434.304-.738.304-.305.739-.305h5.831V4.964l-4.38 1.563q-.533.187-.856.658-.322.472-.322 1.03v8.078q0 .496-.248.912-.25.416-.683.651l-2.072 1.13q-.286.148-.571.148-.497 0-.844-.347-.348-.347-.348-.844V6.563q0-.62.33-1.19.328-.571.874-.881L11.07.285q.248-.136.534-.21.285-.075.57-.075.211 0 .38.031.166.031.364.093l6.888 1.899q.384.11.7.329.317.217.547.52.23.305.353.67.125.367.125.764zm-1.588 15.363V4.306q0-.273-.16-.478-.163-.204-.423-.28l-3.388-.93q-.397-.111-.794-.23-.397-.117-.794-.216v19.68l4.976-1.427q.26-.074.422-.28.161-.204.161-.477z" />
                            </svg>
                          </Link>
                          <Link
                            href={"data:text/calendar," + eventLink()}
                            className="mx-2 h-10 w-10 rounded-sm border border-gray-200 px-3 py-2 dark:border-gray-700 dark:text-white"
                            download={props.eventType.title + ".ics"}>
                            <svg
                              version="1.1"
                              fill="currentColor"
                              xmlns="http://www.w3.org/2000/svg"
                              viewBox="0 0 1000 1000"
                              className="mr-1 -mt-1.5 inline-block h-4 w-4">
                              <title>{t("other")}</title>
                              <path d="M971.3,154.9c0-34.7-28.2-62.9-62.9-62.9H611.7c-1.3,0-2.6,0.1-3.9,0.2V10L28.7,87.3v823.4L607.8,990v-84.6c1.3,0.1,2.6,0.2,3.9,0.2h296.7c34.7,0,62.9-28.2,62.9-62.9V154.9z M607.8,636.1h44.6v-50.6h-44.6v-21.9h44.6v-50.6h-44.6v-92h277.9v230.2c0,3.8-3.1,7-7,7H607.8V636.1z M117.9,644.7l-50.6-2.4V397.5l50.6-2.2V644.7z M288.6,607.3c17.6,0.6,37.3-2.8,49.1-7.2l9.1,48c-11,5.1-35.6,9.9-66.9,8.3c-85.4-4.3-127.5-60.7-127.5-132.6c0-86.2,57.8-136.7,133.2-140.1c30.3-1.3,53.7,4,64.3,9.2l-12.2,48.9c-12.1-4.9-28.8-9.2-49.5-8.6c-45.3,1.2-79.5,30.1-79.5,87.4C208.8,572.2,237.8,605.7,288.6,607.3z M455.5,665.2c-32.4-1.6-63.7-11.3-79.1-20.5l12.6-50.7c16.8,9.1,42.9,18.5,70.4,19.4c30.1,1,46.3-10.7,46.3-29.3c0-17.8-14-28.1-48.8-40.6c-46.9-16.4-76.8-41.7-76.8-81.5c0-46.6,39.3-84.1,106.8-87.1c33.3-1.5,58.3,4.2,76.5,11.2l-15.4,53.3c-12.1-5.3-33.5-12.8-62.3-12c-28.3,0.8-41.9,13.6-41.9,28.1c0,17.8,16.1,25.5,53.6,39c52.9,18.5,78.4,45.3,78.4,86.4C575.6,629.7,536.2,669.2,455.5,665.2z M935.3,842.7c0,14.9-12.1,27-27,27H611.7c-1.3,0-2.6-0.2-3.9-0.4V686.2h270.9c19.2,0,34.9-15.6,34.9-34.9V398.4c0-19.2-15.6-34.9-34.9-34.9h-47.1v-32.3H808v32.3h-44.8v-32.3h-22.7v32.3h-43.3v-32.3h-22.7v32.3H628v-32.3h-20.2v-203c1.31.2,2.6-0.4,3.9-0.4h296.7c14.9,0,27,12.1,27,27L935.3,842.7L935.3,842.7z" />
                            </svg>
                          </Link>
                        </div>
                      </div>
                    </>
                  )}

                {session === null && !(userIsOwner || props.hideBranding) && (
                  <>
                    <hr className="border-bookinglightest dark:border-darkgray-300 mt-8" />
                    <div className="border-bookinglightest text-booking-lighter dark:border-darkgray-300 pt-8 text-center text-xs dark:text-white">
                      <a href="https://cal.com/signup">
                        {t("create_booking_link_with_calcom", { appName: APP_NAME })}
                      </a>

                      <form
                        onSubmit={(e) => {
                          e.preventDefault();
                          const target = e.target as typeof e.target & {
                            email: { value: string };
                          };
                          router.push(`https://cal.com/signup?email=${target.email.value}`);
                        }}
                        className="mt-4 flex">
                        <EmailInput
                          name="email"
                          id="email"
                          defaultValue={email}
                          className="mr- focus:border-brand border-bookinglightest dark:border-darkgray-300 mt-0 block w-full rounded-none rounded-l-md border-gray-300 shadow-sm focus:ring-black dark:bg-black dark:text-white sm:text-sm"
                          placeholder="rick.astley@cal.com"
                        />
                        <Button
                          size="lg"
                          type="submit"
                          className="min-w-max rounded-none rounded-r-md"
                          color="primary">
                          {t("try_for_free")}
                        </Button>
                      </form>
                    </div>
                  </>
                )}
              </div>
            </div>
          </div>
        </div>
      </main>
    </div>
  );
}

Success.isThemeSupported = true;

type RecurringBookingsProps = {
  eventType: SuccessProps["eventType"];
  recurringBookings: SuccessProps["recurringBookings"];
  date: dayjs.Dayjs;
  duration: number | undefined;
  is24h: boolean;
  allRemainingBookings: boolean;
  isCancelled: boolean;
  tz: string;
};

export function RecurringBookings({
  eventType,
  recurringBookings,
  duration,
  date,
  allRemainingBookings,
  is24h,
  isCancelled,
  tz,
}: RecurringBookingsProps) {
  const [moreEventsVisible, setMoreEventsVisible] = useState(false);
  const {
    t,
    i18n: { language },
  } = useLocale();
  const recurringBookingsSorted = recurringBookings
    ? recurringBookings.sort((a: ConfigType, b: ConfigType) => (dayjs(a).isAfter(dayjs(b)) ? 1 : -1))
    : null;

  if (!duration) return null;

  if (recurringBookingsSorted && allRemainingBookings) {
    return (
      <>
        {eventType.recurringEvent?.count && (
          <span className="font-medium">
            {getEveryFreqFor({
              t,
              recurringEvent: eventType.recurringEvent,
              recurringCount: recurringBookings?.length ?? undefined,
            })}
          </span>
        )}
        {eventType.recurringEvent?.count &&
          recurringBookingsSorted.slice(0, 4).map((dateStr: string, idx: number) => (
            <div key={idx} className={classNames("mb-2", isCancelled ? "line-through" : "")}>
              {formatToLocalizedDate(dayjs.tz(dateStr, tz), language, "full", tz)}
              <br />
              {formatToLocalizedTime(dayjs(dateStr), language, undefined, !is24h, tz)} -{" "}
              {formatToLocalizedTime(dayjs(dateStr).add(duration, "m"), language, undefined, !is24h, tz)}{" "}
              <span className="text-bookinglight">
                ({formatToLocalizedTimezone(dayjs(dateStr), language, tz)})
              </span>
            </div>
          ))}
        {recurringBookingsSorted.length > 4 && (
          <Collapsible open={moreEventsVisible} onOpenChange={() => setMoreEventsVisible(!moreEventsVisible)}>
            <CollapsibleTrigger
              type="button"
              className={classNames("flex w-full", moreEventsVisible ? "hidden" : "")}>
              + {t("plus_more", { count: recurringBookingsSorted.length - 4 })}
            </CollapsibleTrigger>
            <CollapsibleContent>
              {eventType.recurringEvent?.count &&
                recurringBookingsSorted.slice(4).map((dateStr: string, idx: number) => (
                  <div key={idx} className={classNames("mb-2", isCancelled ? "line-through" : "")}>
                    {formatToLocalizedDate(dayjs.tz(date, tz), language, "full", tz)}
                    <br />
                    {formatToLocalizedTime(date, language, undefined, !is24h, tz)} -{" "}
                    {formatToLocalizedTime(dayjs(date).add(duration, "m"), language, undefined, !is24h, tz)}{" "}
                    <span className="text-bookinglight">
                      ({formatToLocalizedTimezone(dayjs(dateStr), language, tz)})
                    </span>
                  </div>
                ))}
            </CollapsibleContent>
          </Collapsible>
        )}
      </>
    );
  }

  return (
    <div className={classNames(isCancelled ? "line-through" : "")}>
      {formatToLocalizedDate(date, language, "full", tz)}
      <br />
      {formatToLocalizedTime(date, language, undefined, !is24h, tz)} -{" "}
      {formatToLocalizedTime(dayjs(date).add(duration, "m"), language, undefined, !is24h, tz)}{" "}
      <span className="text-bookinglight">({formatToLocalizedTimezone(date, language, tz)})</span>
    </div>
  );
}

const getEventTypesFromDB = async (id: number) => {
  const userSelect = {
    id: true,
    name: true,
    username: true,
    hideBranding: true,
    theme: true,
    brandColor: true,
    darkBrandColor: true,
    email: true,
    timeZone: true,
  };
  const eventType = await prisma.eventType.findUnique({
    where: {
      id,
    },
    select: {
      id: true,
      title: true,
      description: true,
      length: true,
      eventName: true,
      recurringEvent: true,
      requiresConfirmation: true,
      userId: true,
      successRedirectUrl: true,
      customInputs: true,
      locations: true,
      price: true,
      currency: true,
      bookingFields: true,
      disableGuests: true,
<<<<<<< HEAD
=======
      timeZone: true,
>>>>>>> 22b189cb
      owner: {
        select: userSelect,
      },
      users: {
        select: userSelect,
      },
      hosts: {
        select: {
          user: {
            select: userSelect,
          },
        },
      },
      team: {
        select: {
          slug: true,
          name: true,
          hideBranding: true,
        },
      },
      workflows: {
        select: {
          workflow: {
            select: {
              id: true,
              steps: true,
            },
          },
        },
      },
      metadata: true,
      seatsPerTimeSlot: true,
      seatsShowAttendees: true,
      periodStartDate: true,
      periodEndDate: true,
    },
  });

  if (!eventType) {
    return eventType;
  }

  const metadata = EventTypeMetaDataSchema.parse(eventType.metadata);

  return {
    isDynamic: false,
    ...eventType,
    bookingFields: getBookingFieldsWithSystemFields(eventType),
    metadata,
  };
};

const schema = z.object({
  uid: z.string(),
  email: z.string().optional(),
  eventTypeSlug: z.string().optional(),
  cancel: stringToBoolean,
});

const handleSeatsEventTypeOnBooking = (
  eventType: {
    seatsPerTimeSlot?: number | null;
    seatsShowAttendees: boolean | null;
    [x: string | number | symbol]: unknown;
  },
  bookingInfo: Partial<
    Prisma.BookingGetPayload<{ include: { attendees: { select: { name: true; email: true } } } }>
  >,
  email: string
) => {
  if (eventType?.seatsPerTimeSlot !== null) {
    // @TODO: right now bookings with seats doesn't save every description that its entered by every user
    delete bookingInfo.description;
  } else {
    return;
  }
  if (!eventType.seatsShowAttendees) {
    const attendee = bookingInfo?.attendees?.find((a) => {
      return a.email === email;
    });

    bookingInfo["attendees"] = attendee ? [attendee] : [];
  }
  return bookingInfo;
};

export async function getServerSideProps(context: GetServerSidePropsContext) {
  const ssr = await ssrInit(context);
  const parsedQuery = schema.safeParse(context.query);
  if (!parsedQuery.success) return { notFound: true };
  const { uid, email, eventTypeSlug, cancel } = parsedQuery.data;

  const bookingInfoRaw = await prisma.booking.findFirst({
    where: {
      uid: await maybeGetBookingUidFromSeat(prisma, uid),
    },
    select: {
      title: true,
      id: true,
      uid: true,
      description: true,
      customInputs: true,
      smsReminderNumber: true,
      recurringEventId: true,
      startTime: true,
      endTime: true,
      location: true,
      status: true,
      metadata: true,
      cancellationReason: true,
      responses: true,
      rejectionReason: true,
      user: {
        select: {
          id: true,
          name: true,
          email: true,
          username: true,
          timeZone: true,
        },
      },
      attendees: {
        select: {
          name: true,
          email: true,
          timeZone: true,
        },
      },
      eventTypeId: true,
      eventType: {
        select: {
          eventName: true,
          slug: true,
          timeZone: true,
        },
      },
      seatsReferences: {
        select: {
          referenceUid: true,
        },
      },
    },
  });
  if (!bookingInfoRaw) {
    return {
      notFound: true,
    };
  }

  const eventTypeRaw = !bookingInfoRaw.eventTypeId
    ? getDefaultEvent(eventTypeSlug || "")
    : await getEventTypesFromDB(bookingInfoRaw.eventTypeId);
  if (!eventTypeRaw) {
    return {
      notFound: true,
    };
  }

  const bookingInfo = getBookingWithResponses(bookingInfoRaw, eventTypeRaw);

  // @NOTE: had to do this because Server side cant return [Object objects]
  // probably fixable with json.stringify -> json.parse
  bookingInfo["startTime"] = (bookingInfo?.startTime as Date)?.toISOString() as unknown as Date;
  bookingInfo["endTime"] = (bookingInfo?.endTime as Date)?.toISOString() as unknown as Date;

  eventTypeRaw.users = !!eventTypeRaw.hosts?.length
    ? eventTypeRaw.hosts.map((host) => host.user)
    : eventTypeRaw.users;

  if (!eventTypeRaw.users.length) {
    if (!eventTypeRaw.owner)
      return {
        notFound: true,
      };
    eventTypeRaw.users.push({
      ...eventTypeRaw.owner,
    });
  }

  const eventType = {
    ...eventTypeRaw,
    periodStartDate: eventTypeRaw.periodStartDate?.toString() ?? null,
    periodEndDate: eventTypeRaw.periodEndDate?.toString() ?? null,
    metadata: EventTypeMetaDataSchema.parse(eventTypeRaw.metadata),
    recurringEvent: parseRecurringEvent(eventTypeRaw.recurringEvent),
    customInputs: customInputSchema.array().parse(eventTypeRaw.customInputs),
  };

  if (eventType.metadata?.disableSuccessPage && eventType.successRedirectUrl && !cancel) {
    return {
      redirect: {
        destination: eventType.successRedirectUrl,
        permanent: false,
      },
    };
  }

  const profile = {
    name: eventType.team?.name || eventType.users[0]?.name || null,
    email: eventType.team ? null : eventType.users[0].email || null,
    theme: (!eventType.team?.name && eventType.users[0]?.theme) || null,
    brandColor: eventType.team ? null : eventType.users[0].brandColor || null,
    darkBrandColor: eventType.team ? null : eventType.users[0].darkBrandColor || null,
    slug: eventType.team?.slug || eventType.users[0]?.username || null,
  };

  if (bookingInfo !== null && email && eventType.seatsPerTimeSlot) {
    handleSeatsEventTypeOnBooking(eventType, bookingInfo, email);
  }

  const payment = await prisma.payment.findFirst({
    where: {
      bookingId: bookingInfo.id,
    },
    select: {
      success: true,
      refunded: true,
    },
  });

  return {
    props: {
      hideBranding: eventType.team ? eventType.team.hideBranding : eventType.users[0].hideBranding,
      profile,
      eventType,
      recurringBookings: await getRecurringBookings(bookingInfo.recurringEventId),
      trpcState: ssr.dehydrate(),
      dynamicEventName: bookingInfo?.eventType?.eventName || "",
      bookingInfo,
      paymentStatus: payment,
    },
  };
}

async function getRecurringBookings(recurringEventId: string | null) {
  if (!recurringEventId) return null;
  const recurringBookings = await prisma.booking.findMany({
    where: {
      recurringEventId,
    },
    select: {
      startTime: true,
    },
  });
  return recurringBookings.map((obj) => obj.startTime.toString());
}<|MERGE_RESOLUTION|>--- conflicted
+++ resolved
@@ -47,11 +47,7 @@
 import type { Prisma } from "@calcom/prisma/client";
 import { bookingMetadataSchema } from "@calcom/prisma/zod-utils";
 import { customInputSchema, EventTypeMetaDataSchema } from "@calcom/prisma/zod-utils";
-<<<<<<< HEAD
-import { Button, EmailInput, HeadSeo, Label } from "@calcom/ui";
-=======
 import { Button, EmailInput, HeadSeo, Badge } from "@calcom/ui";
->>>>>>> 22b189cb
 import { FiX, FiExternalLink, FiChevronLeft, FiCheck, FiCalendar } from "@calcom/ui/components/icon";
 
 import { timeZone } from "@lib/clock";
@@ -362,10 +358,6 @@
     return t("emailed_you_and_attendees" + titleSuffix);
   }
 
-<<<<<<< HEAD
-  const userIsOwner = !!(session?.user?.id && eventType.owner?.id === session.user.id);
-=======
->>>>>>> 22b189cb
   useTheme(isSuccessBookingPage ? props.profile.theme : "light");
   const title = t(
     `booking_${needsConfirmation ? "submitted" : "confirmed"}${props.recurringBookings ? "_recurring" : ""}`
@@ -588,11 +580,6 @@
 
                       return (
                         <>
-<<<<<<< HEAD
-                          <Label className="col-span-3 mt-8 border-t pt-8 pr-3 font-medium">{label}</Label>
-                          {/* Might be a good idea to use the readonly variant of respective components here */}
-                          <div className="col-span-3 mt-1 mb-2">{response.toString()}</div>
-=======
                           <div className="mt-9 font-medium">{label}</div>
                           <div className="col-span-2 mb-2 mt-9">
                             <p
@@ -602,7 +589,6 @@
                               {response.toString()}
                             </p>
                           </div>
->>>>>>> 22b189cb
                         </>
                       );
                     })}
@@ -942,10 +928,7 @@
       currency: true,
       bookingFields: true,
       disableGuests: true,
-<<<<<<< HEAD
-=======
       timeZone: true,
->>>>>>> 22b189cb
       owner: {
         select: userSelect,
       },
