--- conflicted
+++ resolved
@@ -74,44 +74,6 @@
     },
   });
 
-<<<<<<< HEAD
-  if (!user) return { notFound: true };
-
-  const eventTypeRaw = await prisma.eventType.findUnique({
-    where: {
-      id: parseInt(asStringOrThrow(context.query.type)),
-    },
-    select: {
-      id: true,
-      title: true,
-      slug: true,
-      description: true,
-      length: true,
-      locations: true,
-      customInputs: true,
-      periodType: true,
-      periodDays: true,
-      periodStartDate: true,
-      periodEndDate: true,
-      metadata: true,
-      periodCountCalendarDays: true,
-      price: true,
-      currency: true,
-      disableGuests: true,
-      users: {
-        select: {
-          id: true,
-          username: true,
-          name: true,
-          email: true,
-          bio: true,
-          avatar: true,
-          theme: true,
-        },
-      },
-    },
-  });
-=======
   if (!users.length) return { notFound: true };
   const [user] = users;
   const eventTypeRaw =
@@ -140,6 +102,7 @@
             disableGuests: true,
             users: {
               select: {
+                id: true,
                 username: true,
                 name: true,
                 email: true,
@@ -150,7 +113,6 @@
             },
           },
         });
->>>>>>> df4a4112
 
   if (!eventTypeRaw) return { notFound: true };
 
