--- conflicted
+++ resolved
@@ -4,10 +4,7 @@
 import type { LocationObject } from "@calcom/app-store/locations";
 import { privacyFilteredLocations } from "@calcom/app-store/locations";
 import { getAppFromSlug } from "@calcom/app-store/utils";
-<<<<<<< HEAD
-=======
 import dayjs from "@calcom/dayjs";
->>>>>>> 22b189cb
 import { getBookingFieldsWithSystemFields } from "@calcom/features/bookings/lib/getBookingFields";
 import { parseRecurringEvent } from "@calcom/lib";
 import {
@@ -242,13 +239,7 @@
   if (rescheduleUid || query.bookingUid || bookingUidWithSeats) {
     booking = await getBooking(
       prisma,
-<<<<<<< HEAD
-      context.query.rescheduleUid
-        ? (context.query.rescheduleUid as string)
-        : (context.query.bookingUid as string),
-=======
       rescheduleUid || query.bookingUid || bookingUidWithSeats || "",
->>>>>>> 22b189cb
       eventTypeObject.bookingFields
     );
   }
