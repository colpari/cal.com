import type { GetServerSidePropsContext } from "next";
import { z } from "zod";

import type { LocationObject } from "@calcom/app-store/locations";
import { orgDomainConfig } from "@calcom/features/ee/organizations/lib/orgDomains";
import { IS_TEAM_BILLING_ENABLED, WEBAPP_URL } from "@calcom/lib/constants";
import hasKeyInMetadata from "@calcom/lib/hasKeyInMetadata";
import { useLocale } from "@calcom/lib/hooks/useLocale";
import { markdownToSafeHTML } from "@calcom/lib/markdownToSafeHTML";
import type { User } from "@calcom/prisma/client";

import { isBrandingHidden } from "@lib/isBrandingHidden";
import type { inferSSRProps } from "@lib/types/inferSSRProps";
import type { EmbedProps } from "@lib/withEmbedSsr";

import PageWrapper from "@components/PageWrapper";
import AvailabilityPage from "@components/booking/pages/AvailabilityPage";

import { ssrInit } from "@server/lib/ssr";

export type AvailabilityPageProps = inferSSRProps<typeof getServerSideProps> & EmbedProps;

export default function Type(props: AvailabilityPageProps) {
  const { t } = useLocale();

  return props.away ? (
    <div className="dark:bg-inverted h-screen">
      <main className="mx-auto max-w-3xl px-4 py-24">
        <div className="space-y-6" data-testid="event-types">
          <div className="overflow-hidden rounded-sm border dark:border-gray-900">
            <div className="text-muted dark:text-inverted p-8 text-center">
              <h2 className="font-cal dark:text-inverted text-emphasis600 mb-2 text-3xl">
                😴{" " + t("user_away")}
              </h2>
              <p className="mx-auto max-w-md">{t("user_away_description")}</p>
            </div>
          </div>
        </div>
      </main>
    </div>
  ) : props.isDynamic && !props.profile.allowDynamicBooking ? (
    <div className="dark:bg-darkgray-50 h-screen">
      <main className="mx-auto max-w-3xl px-4 py-24">
        <div className="space-y-6" data-testid="event-types">
          <div className="overflow-hidden rounded-sm border dark:border-gray-900">
            <div className="text-muted dark:text-inverted p-8 text-center">
              <h2 className="font-cal dark:text-inverted text-emphasis600 mb-2 text-3xl">
                {" " + t("unavailable")}
              </h2>
              <p className="mx-auto max-w-md">{t("user_dynamic_booking_disabled")}</p>
            </div>
          </div>
        </div>
      </main>
    </div>
  ) : !props.isValidOrgDomain && props.organizationContext ? (
    <div className="dark:bg-darkgray-50 h-screen">
      <main className="mx-auto max-w-3xl px-4 py-24">
        <div className="space-y-6" data-testid="event-types">
          <div className="overflow-hidden rounded-sm border dark:border-gray-900">
            <div className="text-muted dark:text-inverted p-8 text-center">
              <h2 className="font-cal dark:text-inverted text-emphasis600 mb-2 text-3xl">
                {" " + t("unavailable")}
              </h2>
              <p className="mx-auto max-w-md">{t("user_belongs_organization")}</p>
            </div>
          </div>
        </div>
      </main>
    </div>
  ) : (
    <AvailabilityPage {...props} />
  );
}

Type.isBookingPage = true;
Type.PageWrapper = PageWrapper;

const paramsSchema = z.object({ type: z.string(), user: z.string() });
async function getUserPageProps(context: GetServerSidePropsContext) {
  // load server side dependencies
  const prisma = await import("@calcom/prisma").then((mod) => mod.default);
  const { privacyFilteredLocations } = await import("@calcom/app-store/locations");
  const { parseRecurringEvent } = await import("@calcom/lib/isRecurringEvent");
  const { EventTypeMetaDataSchema, teamMetadataSchema } = await import("@calcom/prisma/zod-utils");
  const { currentOrgDomain, isValidOrgDomain } = orgDomainConfig(context.req.headers.host ?? "");
  const ssr = await ssrInit(context);
  const { type: slug, user: username } = paramsSchema.parse(context.query);

<<<<<<< HEAD
  const { type: slug, user: username } = paramsSchema.parse(context.params);
  const ssg = await ssgInit(context);

=======
>>>>>>> eadca3b2
  const user = await prisma.user.findFirst({
    where: {
      /** TODO: We should standarize this */
      username: username.toLowerCase().replace(/( |%20)/g, "+"),
      organization: isValidOrgDomain
        ? {
            slug: currentOrgDomain,
          }
        : null,
    },
    select: {
      id: true,
      username: true,
      away: true,
      name: true,
      hideBranding: true,
      timeZone: true,
      theme: true,
      weekStart: true,
      brandColor: true,
      darkBrandColor: true,
      metadata: true,
      organizationId: true,
      eventTypes: {
        where: {
          // Many-to-many relationship causes inclusion of the team events - cool -
          // but to prevent these from being selected, make sure the teamId is NULL.
          AND: [{ slug }, { teamId: null }],
        },
        select: {
          title: true,
          slug: true,
          hidden: true,
          recurringEvent: true,
          length: true,
          locations: true,
          id: true,
          description: true,
          price: true,
          currency: true,
          requiresConfirmation: true,
          schedulingType: true,
          metadata: true,
          seatsPerTimeSlot: true,
          team: {
            select: {
              logo: true,
              parent: {
                select: {
                  logo: true,
                  name: true,
                },
              },
            },
          },
        },
        orderBy: [
          {
            position: "desc",
          },
          {
            id: "asc",
          },
        ],
      },
      teams: {
        include: {
          team: true,
        },
      },
    },
  });
  if (!user || !user.eventTypes.length) return { notFound: true };

  const [eventType]: ((typeof user.eventTypes)[number] & {
    users: Pick<User, "name" | "username" | "hideBranding" | "timeZone">[];
  })[] = [
    {
      ...user.eventTypes[0],
      users: [
        {
          name: user.name,
          username: user.username,
          hideBranding: user.hideBranding,
          timeZone: user.timeZone,
        },
      ],
    },
  ];

  if (!eventType) return { notFound: true };

  //TODO: Use zodSchema to verify it instead of using Type Assertion
  const locations = eventType.locations ? (eventType.locations as LocationObject[]) : [];
  const eventTypeObject = Object.assign({}, eventType, {
    metadata: EventTypeMetaDataSchema.parse(eventType.metadata || {}),
    recurringEvent: parseRecurringEvent(eventType.recurringEvent),
    locations: privacyFilteredLocations(locations),
    descriptionAsSafeHTML: markdownToSafeHTML(eventType.description),
  });
  // Check if the user you are logging into has any active teams or premium user name
  const hasActiveTeam =
    user.teams.filter((m) => {
      if (!IS_TEAM_BILLING_ENABLED) return true;
      const metadata = teamMetadataSchema.safeParse(m.team.metadata);
      if (metadata.success && metadata.data?.subscriptionId) return true;
      return false;
    }).length > 0;

  const hasPremiumUserName = hasKeyInMetadata(user, "isPremium") ? !!user.metadata.isPremium : false;

  return {
    props: {
      eventType: eventTypeObject,
      profile: {
        ...eventType.users[0],
        theme: user.theme,
        allowDynamicBooking: false,
        weekStart: user.weekStart,
        brandColor: user.brandColor,
        darkBrandColor: user.darkBrandColor,
        slug: `${user.username}/${eventType.slug}`,
        image: `${WEBAPP_URL}/${user.username}/avatar.png`,
      },
      // Dynamic group has no theme preference right now. It uses system theme.
      themeBasis: user.username,
      organizationContext: user?.organizationId !== null,
      away: user?.away,
      isDynamic: false,
      trpcState: ssr.dehydrate(),
      isValidOrgDomain: orgDomainConfig(context.req.headers.host ?? ""),
      isBrandingHidden: isBrandingHidden(user.hideBranding, hasActiveTeam || hasPremiumUserName),
    },
  };
}

async function getDynamicGroupPageProps(context: GetServerSidePropsContext) {
  // load server side dependencies
  const { getDefaultEvent, getGroupName, getUsernameList } = await import("@calcom/lib/defaultEvents");
  const { privacyFilteredLocations } = await import("@calcom/app-store/locations");
  const { parseRecurringEvent } = await import("@calcom/lib/isRecurringEvent");
  const prisma = await import("@calcom/prisma").then((mod) => mod.default);
  const { EventTypeMetaDataSchema, userMetadata: userMetadataSchema } = await import(
    "@calcom/prisma/zod-utils"
  );
  const ssr = await ssrInit(context);

  const { getAppFromSlug } = await import("@calcom/app-store/utils");

  const { type: typeParam, user: userParam } = paramsSchema.parse(context.query);
  const usernameList = getUsernameList(userParam);
  const length = parseInt(typeParam);
  const eventType = getDefaultEvent("" + length);

  const users = await prisma.user.findMany({
    where: {
      username: {
        in: usernameList,
      },
    },
    select: {
      id: true,
      username: true,
      name: true,
      email: true,
      bio: true,
      avatar: true,
      startTime: true,
      endTime: true,
      timeZone: true,
      weekStart: true,
      availability: true,
      hideBranding: true,
      brandColor: true,
      darkBrandColor: true,
      defaultScheduleId: true,
      allowDynamicBooking: true,
      metadata: true,
      organizationId: true,
      away: true,
      schedules: {
        select: {
          availability: true,
          timeZone: true,
          id: true,
        },
      },
      theme: true,
    },
  });

  if (!users.length) {
    return {
      notFound: true,
    };
  }

  // sort and be in the same order as usernameList so first user is the first user in the list
  let sortedUsers: typeof users = [];
  if (users.length > 1) {
    sortedUsers = users.sort((a, b) => {
      const aIndex = (a.username && usernameList.indexOf(a.username)) || 0;
      const bIndex = (b.username && usernameList.indexOf(b.username)) || 0;
      return aIndex - bIndex;
    });
  }

  let locations = eventType.locations ? (eventType.locations as LocationObject[]) : [];

  // Get the prefered location type from the first user
  const firstUsersMetadata = userMetadataSchema.parse(sortedUsers[0].metadata || {});
  const preferedLocationType = firstUsersMetadata?.defaultConferencingApp;

  if (preferedLocationType?.appSlug) {
    const foundApp = getAppFromSlug(preferedLocationType.appSlug);
    const appType = foundApp?.appData?.location?.type;
    if (appType) {
      // Replace the location with the prefered location type
      // This will still be default to daily if the app is not found
      locations = [{ type: appType, link: preferedLocationType.appLink }] as LocationObject[];
    }
  }

  const eventTypeObject = Object.assign({}, eventType, {
    metadata: EventTypeMetaDataSchema.parse(eventType.metadata || {}),
    recurringEvent: parseRecurringEvent(eventType.recurringEvent),
    locations: privacyFilteredLocations(locations),
    users: users.map((user) => {
      return {
        name: user.name,
        username: user.username,
        hideBranding: user.hideBranding,
        timeZone: user.timeZone,
      };
    }),
  });

  const dynamicNames = users.map((user) => {
    return user.name || "";
  });

  const profile = {
    name: getGroupName(dynamicNames),
    image: null,
    slug: "" + length,
    theme: null as string | null,
    weekStart: "Sunday",
    brandColor: "",
    darkBrandColor: "",
    allowDynamicBooking: !users.some((user) => {
      return !user.allowDynamicBooking;
    }),
  };

  return {
    props: {
      eventType: eventTypeObject,
      profile,
      // Dynamic group has no theme preference right now. It uses system theme.
      themeBasis: null,
      isDynamic: true,
      away: false,
      organizationContext: !users.some((user) => user.organizationId === null),
      trpcState: ssr.dehydrate(),
      isValidOrgDomain: orgDomainConfig(context.req.headers.host ?? ""),
      isBrandingHidden: false, // I think we should always show branding for dynamic groups - saves us checking every single user
    },
  };
}

export async function getServerSideProps(context: GetServerSidePropsContext) {
  const { user: userParam } = paramsSchema.parse(context.query);
  // dynamic groups are not generated at build time, but otherwise are probably cached until infinity.
  const isDynamicGroup = userParam.includes("+");
  if (isDynamicGroup) {
    return await getDynamicGroupPageProps(context);
  } else {
    return await getUserPageProps(context);
  }
}<|MERGE_RESOLUTION|>--- conflicted
+++ resolved
@@ -87,12 +87,6 @@
   const ssr = await ssrInit(context);
   const { type: slug, user: username } = paramsSchema.parse(context.query);
 
-<<<<<<< HEAD
-  const { type: slug, user: username } = paramsSchema.parse(context.params);
-  const ssg = await ssgInit(context);
-
-=======
->>>>>>> eadca3b2
   const user = await prisma.user.findFirst({
     where: {
       /** TODO: We should standarize this */
