--- conflicted
+++ resolved
@@ -18,10 +18,6 @@
     getSlots({
       inviteeDate: dayjs().add(1, "day"),
       frequency: 60,
-<<<<<<< HEAD
-      workingHours: [{ days: Array.from(Array(7).keys()), startTime: 0, endTime: 1440 }],
-      organizerTimeZone: "Europe/London",
-=======
       minimumBookingNotice: 0,
       workingHours: [
         {
@@ -30,7 +26,6 @@
           endTime: MINUTES_DAY_END,
         },
       ],
->>>>>>> dfb1b560
     })
   ).toHaveLength(24);
 });
@@ -41,10 +36,6 @@
     getSlots({
       inviteeDate: dayjs(),
       frequency: 60,
-<<<<<<< HEAD
-      workingHours: [{ days: Array.from(Array(7).keys()), startTime: 0, endTime: 1440 }],
-      organizerTimeZone: "GMT",
-=======
       minimumBookingNotice: 0,
       workingHours: [
         {
@@ -53,7 +44,6 @@
           endTime: MINUTES_DAY_END,
         },
       ],
->>>>>>> dfb1b560
     })
   ).toHaveLength(12);
 });
