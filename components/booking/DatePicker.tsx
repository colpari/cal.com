import { ChevronLeftIcon, ChevronRightIcon } from "@heroicons/react/solid";
import { PeriodType } from "@prisma/client";
import dayjs, { Dayjs } from "dayjs";
// Then, include dayjs-business-time
import dayjsBusinessTime from "dayjs-business-time";
import utc from "dayjs/plugin/utc";
import Link from "next/link";
import { useEffect, useState } from "react";

import classNames from "@lib/classNames";
import { useLocale } from "@lib/hooks/useLocale";
import { useRouterAsPath } from "@lib/hooks/useRouterPath";
import getSlots from "@lib/slots";
import { WorkingHours } from "@lib/types/schedule";

dayjs.extend(dayjsBusinessTime);
dayjs.extend(utc);

type DatePickerProps = {
  weekStart: string;
  onDatePicked: (pickedDate: Dayjs) => void;
  workingHours: WorkingHours[];
  eventLength: number;
  date: Dayjs | null;
  periodType: string;
  periodStartDate: Date | null;
  periodEndDate: Date | null;
  periodDays: number | null;
  periodCountCalendarDays: boolean | null;
  minimumBookingNotice: number;
};

function DatePicker({
  weekStart,
  workingHours,
  eventLength,
  date,
  periodType = PeriodType.UNLIMITED,
  periodStartDate,
  periodEndDate,
  periodDays,
  periodCountCalendarDays,
  minimumBookingNotice,
<<<<<<< HEAD
  rescheduleUid,
}: any): JSX.Element {
=======
}: DatePickerProps): JSX.Element {
>>>>>>> dfb1b560
  const { t } = useLocale();
  const [days, setDays] = useState<({ disabled: boolean; date: number } | null)[]>([]);

  const [selectedMonth, setSelectedMonth] = useState<number>(
    date
      ? periodType === PeriodType.RANGE
        ? dayjs(periodStartDate).utcOffset(date.utcOffset()).month()
        : date.month()
      : dayjs().month() /* High chance server is going to have the same month */
  );

  const asPath = useRouterAsPath();

  useEffect(() => {
    if (dayjs().month() !== selectedMonth) {
      setSelectedMonth(dayjs().month());
    }
    // eslint-disable-next-line react-hooks/exhaustive-deps
  }, []);

  // Handle month changes
  const incrementMonth = () => {
    setSelectedMonth((selectedMonth ?? 0) + 1);
  };

  const decrementMonth = () => {
    setSelectedMonth((selectedMonth ?? 0) - 1);
  };

  const inviteeDate = (): Dayjs => (date || dayjs()).month(selectedMonth);

  useEffect(() => {
    // Create placeholder elements for empty days in first week
    let weekdayOfFirst = inviteeDate().date(1).day();
    if (weekStart === "Monday") {
      weekdayOfFirst -= 1;
      if (weekdayOfFirst < 0) weekdayOfFirst = 6;
    }

    const days = Array(weekdayOfFirst).fill(null);

    const isDisabled = (day: number) => {
      const date: Dayjs = inviteeDate().date(day);
      switch (periodType) {
        case PeriodType.ROLLING: {
          if (!periodDays) {
            throw new Error("PeriodType rolling requires periodDays");
          }
          const periodRollingEndDay = periodCountCalendarDays
            ? dayjs.utc().add(periodDays, "days").endOf("day")
            : (dayjs.utc() as Dayjs).addBusinessTime(periodDays, "days").endOf("day");
          return (
            date.endOf("day").isBefore(dayjs().utcOffset(date.utcOffset())) ||
            date.endOf("day").isAfter(periodRollingEndDay) ||
            !getSlots({
              inviteeDate: date,
              frequency: eventLength,
              minimumBookingNotice,
              workingHours,
            }).length
          );
        }

        case PeriodType.RANGE: {
          const periodRangeStartDay = dayjs(periodStartDate).utc().endOf("day");
          const periodRangeEndDay = dayjs(periodEndDate).utc().endOf("day");
          return (
            date.endOf("day").isBefore(dayjs().utcOffset(date.utcOffset())) ||
            date.endOf("day").isBefore(periodRangeStartDay) ||
            date.endOf("day").isAfter(periodRangeEndDay) ||
            !getSlots({
              inviteeDate: date,
              frequency: eventLength,
              minimumBookingNotice,
              workingHours,
            }).length
          );
        }

        case PeriodType.UNLIMITED:
        default:
          return (
            date.endOf("day").isBefore(dayjs().utcOffset(date.utcOffset())) ||
            !getSlots({
              inviteeDate: date,
              frequency: eventLength,
              minimumBookingNotice,
              workingHours,
            }).length
          );
      }
    };

    const daysInMonth = inviteeDate().daysInMonth();
    for (let i = 1; i <= daysInMonth; i++) {
      days.push({ disabled: isDisabled(i), date: i });
    }

    setDays(days);
    // eslint-disable-next-line react-hooks/exhaustive-deps
  }, [selectedMonth]);

  return (
    <div
      className={
        "mt-8 sm:mt-0 sm:min-w-[455px] " +
        (date
          ? "w-full sm:w-1/2 md:w-1/3 sm:border-r sm:dark:border-gray-800 sm:pl-4 sm:pr-6 "
          : "w-full sm:pl-4")
      }>
      <div className="flex mb-4 text-xl font-light text-gray-600">
        <span className="w-1/2 text-gray-600 dark:text-white">
          <strong className="text-gray-900 dark:text-white">
            {t(inviteeDate().format("MMMM").toLowerCase())}
          </strong>{" "}
          <span className="text-gray-500">{inviteeDate().format("YYYY")}</span>
        </span>
        <div className="w-1/2 text-right text-gray-600 dark:text-gray-400">
          <button
            onClick={decrementMonth}
            className={classNames(
              "group mr-2 p-1",
              typeof selectedMonth === "number" &&
                selectedMonth <= dayjs().month() &&
                "text-gray-400 dark:text-gray-600"
            )}
            disabled={typeof selectedMonth === "number" && selectedMonth <= dayjs().month()}
            data-testid="decrementMonth">
<<<<<<< HEAD
            <ChevronLeftIcon className="group-hover:text-black dark:group-hover:text-white w-5 h-5" />
          </button>
          <button className="group p-1" onClick={incrementMonth} data-testid="incrementMonth">
            <ChevronRightIcon className="group-hover:text-black dark:group-hover:text-white w-5 h-5" />
=======
            <ChevronLeftIcon className="w-5 h-5 group-hover:text-black dark:group-hover:text-white" />
          </button>
          <button className="p-1 group" onClick={incrementMonth} data-testid="incrementMonth">
            <ChevronRightIcon className="w-5 h-5 group-hover:text-black dark:group-hover:text-white" />
>>>>>>> dfb1b560
          </button>
        </div>
      </div>
      <div className="grid grid-cols-7 gap-4 text-center border-t border-b dark:border-gray-800 sm:border-0">
        {["Monday", "Tuesday", "Wednesday", "Thursday", "Friday", "Saturday", "Sunday"]
          .sort((a, b) => (weekStart.startsWith(a) ? -1 : weekStart.startsWith(b) ? 1 : 0))
          .map((weekDay) => (
            <div key={weekDay} className="my-4 text-xs tracking-widest text-gray-500 uppercase">
              {t(weekDay.toLowerCase()).substring(0, 3)}
            </div>
          ))}
      </div>
      <div className="grid grid-cols-7 gap-2 text-center">
        {days.map((day, idx) => (
          <div
            key={day === null ? `e-${idx}` : `day-${day.date}`}
            className="w-full relative"
            style={{
              paddingTop: "100%",
<<<<<<< HEAD
            }}>
=======
            }}
            className="relative w-full">
>>>>>>> dfb1b560
            {day === null ? (
              <div key={`e-${idx}`} />
            ) : (
              <Link
                href={`${
                  rescheduleUid
                    ? `${asPath}?rescheduleUid=${rescheduleUid}&date=${encodeURIComponent(
                        inviteeDate().date(day.date).format("YYYY-MM-DDZZ")
                      )}`
                    : `${asPath}?date=${encodeURIComponent(
                        inviteeDate().date(day.date).format("YYYY-MM-DDZZ")
                      )}`
                }`}
                scroll={false}>
                <a
                  className={classNames(
                    "rounded-sm text-center border border-transparent absolute inset-0",
                    "hover:border hover:border-brand dark:hover:border-white",
                    day.disabled
                      ? "text-gray-400 font-light hover:border-0 cursor-default"
                      : "dark:text-white text-primary-500 font-medium",
                    date && date.isSame(inviteeDate().date(day.date), "day")
                      ? "bg-brand text-white-important"
                      : !day.disabled
                      ? " bg-gray-100 dark:bg-gray-600"
                      : ""
                  )}
                  onClick={(e) => {
                    if (day.disabled) {
                      e.preventDefault();
                    }
                  }}
                  data-testid="day"
                  data-disabled={day.disabled}>
                  <span className="absolute left-1/2 top-1/2 -translate-x-1/2 -translate-y-1/2">
                    {day.date}
                  </span>
                </a>
              </Link>
            )}
          </div>
        ))}
      </div>
    </div>
  );
}

export default DatePicker;<|MERGE_RESOLUTION|>--- conflicted
+++ resolved
@@ -4,12 +4,10 @@
 // Then, include dayjs-business-time
 import dayjsBusinessTime from "dayjs-business-time";
 import utc from "dayjs/plugin/utc";
-import Link from "next/link";
 import { useEffect, useState } from "react";
 
 import classNames from "@lib/classNames";
 import { useLocale } from "@lib/hooks/useLocale";
-import { useRouterAsPath } from "@lib/hooks/useRouterPath";
 import getSlots from "@lib/slots";
 import { WorkingHours } from "@lib/types/schedule";
 
@@ -32,6 +30,7 @@
 
 function DatePicker({
   weekStart,
+  onDatePicked,
   workingHours,
   eventLength,
   date,
@@ -41,12 +40,7 @@
   periodDays,
   periodCountCalendarDays,
   minimumBookingNotice,
-<<<<<<< HEAD
-  rescheduleUid,
-}: any): JSX.Element {
-=======
 }: DatePickerProps): JSX.Element {
->>>>>>> dfb1b560
   const { t } = useLocale();
   const [days, setDays] = useState<({ disabled: boolean; date: number } | null)[]>([]);
 
@@ -57,8 +51,6 @@
         : date.month()
       : dayjs().month() /* High chance server is going to have the same month */
   );
-
-  const asPath = useRouterAsPath();
 
   useEffect(() => {
     if (dayjs().month() !== selectedMonth) {
@@ -175,17 +167,10 @@
             )}
             disabled={typeof selectedMonth === "number" && selectedMonth <= dayjs().month()}
             data-testid="decrementMonth">
-<<<<<<< HEAD
-            <ChevronLeftIcon className="group-hover:text-black dark:group-hover:text-white w-5 h-5" />
-          </button>
-          <button className="group p-1" onClick={incrementMonth} data-testid="incrementMonth">
-            <ChevronRightIcon className="group-hover:text-black dark:group-hover:text-white w-5 h-5" />
-=======
             <ChevronLeftIcon className="w-5 h-5 group-hover:text-black dark:group-hover:text-white" />
           </button>
           <button className="p-1 group" onClick={incrementMonth} data-testid="incrementMonth">
             <ChevronRightIcon className="w-5 h-5 group-hover:text-black dark:group-hover:text-white" />
->>>>>>> dfb1b560
           </button>
         </div>
       </div>
@@ -202,54 +187,32 @@
         {days.map((day, idx) => (
           <div
             key={day === null ? `e-${idx}` : `day-${day.date}`}
-            className="w-full relative"
             style={{
               paddingTop: "100%",
-<<<<<<< HEAD
-            }}>
-=======
             }}
             className="relative w-full">
->>>>>>> dfb1b560
             {day === null ? (
               <div key={`e-${idx}`} />
             ) : (
-              <Link
-                href={`${
-                  rescheduleUid
-                    ? `${asPath}?rescheduleUid=${rescheduleUid}&date=${encodeURIComponent(
-                        inviteeDate().date(day.date).format("YYYY-MM-DDZZ")
-                      )}`
-                    : `${asPath}?date=${encodeURIComponent(
-                        inviteeDate().date(day.date).format("YYYY-MM-DDZZ")
-                      )}`
-                }`}
-                scroll={false}>
-                <a
-                  className={classNames(
-                    "rounded-sm text-center border border-transparent absolute inset-0",
-                    "hover:border hover:border-brand dark:hover:border-white",
-                    day.disabled
-                      ? "text-gray-400 font-light hover:border-0 cursor-default"
-                      : "dark:text-white text-primary-500 font-medium",
-                    date && date.isSame(inviteeDate().date(day.date), "day")
-                      ? "bg-brand text-white-important"
-                      : !day.disabled
-                      ? " bg-gray-100 dark:bg-gray-600"
-                      : ""
-                  )}
-                  onClick={(e) => {
-                    if (day.disabled) {
-                      e.preventDefault();
-                    }
-                  }}
-                  data-testid="day"
-                  data-disabled={day.disabled}>
-                  <span className="absolute left-1/2 top-1/2 -translate-x-1/2 -translate-y-1/2">
-                    {day.date}
-                  </span>
-                </a>
-              </Link>
+              <button
+                onClick={() => onDatePicked(inviteeDate().date(day.date))}
+                disabled={day.disabled}
+                className={classNames(
+                  "absolute w-full top-0 left-0 right-0 bottom-0 rounded-sm text-center mx-auto",
+                  "hover:border hover:border-brand dark:hover:border-white",
+                  day.disabled
+                    ? "text-gray-400 font-light hover:border-0 cursor-default"
+                    : "dark:text-white text-primary-500 font-medium",
+                  date && date.isSame(inviteeDate().date(day.date), "day")
+                    ? "bg-brand text-white-important"
+                    : !day.disabled
+                    ? " bg-gray-100 dark:bg-gray-600"
+                    : ""
+                )}
+                data-testid="day"
+                data-disabled={day.disabled}>
+                {day.date}
+              </button>
             )}
           </div>
         ))}
