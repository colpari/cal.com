import React from "react";

interface UsernameInputProps extends React.ComponentPropsWithRef<"input"> {
  label?: string;
}

<<<<<<< HEAD
=======
/**
 * @deprecated Use <TextField addOnLeading={}> to achieve the same effect.
 */
>>>>>>> dfb1b560
const UsernameInput = React.forwardRef<HTMLInputElement, UsernameInputProps>((props, ref) => (
  // todo, check if username is already taken here?
  <div>
    <label htmlFor="username" className="block text-sm font-medium text-gray-700">
      {props.label ? props.label : "Username"}
    </label>
    <div className="flex mt-1 rounded-md shadow-sm">
      <span className="inline-flex items-center px-3 text-gray-500 border border-r-0 border-gray-300 rounded-l-sm bg-gray-50 sm:text-sm">
        {process.env.NEXT_PUBLIC_APP_URL}/{props.label && "team/"}
      </span>
      <input
        ref={ref}
        type="text"
        name="username"
        id="username"
        autoComplete="username"
        required
        {...props}
        className="flex-grow block w-full min-w-0 lowercase border-gray-300 rounded-none rounded-r-sm focus:ring-black focus:border-brand sm:text-sm"
      />
    </div>
  </div>
));

UsernameInput.displayName = "UsernameInput";

export { UsernameInput };<|MERGE_RESOLUTION|>--- conflicted
+++ resolved
@@ -4,12 +4,9 @@
   label?: string;
 }
 
-<<<<<<< HEAD
-=======
 /**
  * @deprecated Use <TextField addOnLeading={}> to achieve the same effect.
  */
->>>>>>> dfb1b560
 const UsernameInput = React.forwardRef<HTMLInputElement, UsernameInputProps>((props, ref) => (
   // todo, check if username is already taken here?
   <div>
